/* ----------------------------------------------------------------------------

 * GTSAM Copyright 2010, Georgia Tech Research Corporation,
 * Atlanta, Georgia 30332-0415
 * All Rights Reserved
 * Authors: Frank Dellaert, et al. (see THANKS for the full author list)

 * See LICENSE for the license information

 * -------------------------------------------------------------------------- */

/*
 *  @file testHybridGaussianFactorGraph.cpp
 *  @date Mar 11, 2022
 *  @author Fan Jiang
 */

#include <CppUnitLite/Test.h>
#include <CppUnitLite/TestHarness.h>
#include <gtsam/base/TestableAssertions.h>
#include <gtsam/discrete/DecisionTreeFactor.h>
#include <gtsam/discrete/DiscreteKey.h>
#include <gtsam/discrete/DiscreteValues.h>
#include <gtsam/hybrid/GaussianMixture.h>
#include <gtsam/hybrid/GaussianMixtureFactor.h>
#include <gtsam/hybrid/HybridBayesNet.h>
#include <gtsam/hybrid/HybridBayesTree.h>
#include <gtsam/hybrid/HybridConditional.h>
#include <gtsam/hybrid/HybridFactor.h>
#include <gtsam/hybrid/HybridGaussianFactorGraph.h>
#include <gtsam/hybrid/HybridGaussianISAM.h>
#include <gtsam/hybrid/HybridValues.h>
#include <gtsam/inference/BayesNet.h>
#include <gtsam/inference/DotWriter.h>
#include <gtsam/inference/Key.h>
#include <gtsam/inference/Ordering.h>
#include <gtsam/inference/Symbol.h>
#include <gtsam/linear/JacobianFactor.h>

#include <algorithm>
#include <cstddef>
#include <functional>
#include <iostream>
#include <iterator>
#include <vector>

#include "Switching.h"
#include "TinyHybridExample.h"

using namespace std;
using namespace gtsam;

using gtsam::symbol_shorthand::D;
using gtsam::symbol_shorthand::M;
using gtsam::symbol_shorthand::N;
using gtsam::symbol_shorthand::X;
using gtsam::symbol_shorthand::Y;
using gtsam::symbol_shorthand::Z;

/* ************************************************************************* */
TEST(HybridGaussianFactorGraph, Creation) {
  HybridConditional conditional;

  HybridGaussianFactorGraph hfg;

  hfg.emplace_shared<JacobianFactor>(X(0), I_3x3, Z_3x1);

  // Define a gaussian mixture conditional P(x0|x1, c0) and add it to the factor
  // graph
  GaussianMixture gm({X(0)}, {X(1)}, DiscreteKeys(DiscreteKey{M(0), 2}),
                     GaussianMixture::Conditionals(
                         M(0),
                         boost::make_shared<GaussianConditional>(
                             X(0), Z_3x1, I_3x3, X(1), I_3x3),
                         boost::make_shared<GaussianConditional>(
                             X(0), Vector3::Ones(), I_3x3, X(1), I_3x3)));
  hfg.add(gm);

  EXPECT_LONGS_EQUAL(2, hfg.size());
}

/* ************************************************************************* */
TEST(HybridGaussianFactorGraph, EliminateSequential) {
  // Test elimination of a single variable.
  HybridGaussianFactorGraph hfg;

  hfg.emplace_shared<JacobianFactor>(0, I_3x3, Z_3x1);

  auto result = hfg.eliminatePartialSequential(KeyVector{0});

  EXPECT_LONGS_EQUAL(result.first->size(), 1);
}

/* ************************************************************************* */
TEST(HybridGaussianFactorGraph, EliminateMultifrontal) {
  // Test multifrontal elimination
  HybridGaussianFactorGraph hfg;

  DiscreteKey m(M(1), 2);

  // Add priors on x0 and c1
  hfg.add(JacobianFactor(X(0), I_3x3, Z_3x1));
  hfg.add(DecisionTreeFactor(m, {2, 8}));

  Ordering ordering;
  ordering.push_back(X(0));
  auto result = hfg.eliminatePartialMultifrontal(ordering);

  EXPECT_LONGS_EQUAL(result.first->size(), 1);
  EXPECT_LONGS_EQUAL(result.second->size(), 1);
}

/* ************************************************************************* */
TEST(HybridGaussianFactorGraph, eliminateFullSequentialEqualChance) {
  HybridGaussianFactorGraph hfg;

  // Add prior on x0
  hfg.add(JacobianFactor(X(0), I_3x3, Z_3x1));

  // Add factor between x0 and x1
  hfg.add(JacobianFactor(X(0), I_3x3, X(1), -I_3x3, Z_3x1));

  // Add a gaussian mixture factor ϕ(x1, c1)
  DiscreteKey m1(M(1), 2);
  DecisionTree<Key, GaussianFactor::shared_ptr> dt(
      M(1), boost::make_shared<JacobianFactor>(X(1), I_3x3, Z_3x1),
      boost::make_shared<JacobianFactor>(X(1), I_3x3, Vector3::Ones()));
  hfg.add(GaussianMixtureFactor({X(1)}, {m1}, dt));

<<<<<<< HEAD
  // Do elimination.
  Ordering ordering = Ordering::ColamdConstrainedLast(hfg, {M(1)});
  auto result = hfg.eliminateSequential(ordering);
=======
  auto result = hfg.eliminateSequential();
>>>>>>> 690a2304

  auto dc = result->at(2)->asDiscrete();
  CHECK(dc);
  DiscreteValues dv;
  dv[M(1)] = 0;
  // Regression test
  EXPECT_DOUBLES_EQUAL(0.62245933120185448, dc->operator()(dv), 1e-3);
}

/* ************************************************************************* */
TEST(HybridGaussianFactorGraph, eliminateFullSequentialSimple) {
  HybridGaussianFactorGraph hfg;

  DiscreteKey m1(M(1), 2);

  // Add prior on x0
  hfg.add(JacobianFactor(X(0), I_3x3, Z_3x1));
  // Add factor between x0 and x1
  hfg.add(JacobianFactor(X(0), I_3x3, X(1), -I_3x3, Z_3x1));

  std::vector<GaussianFactor::shared_ptr> factors = {
      boost::make_shared<JacobianFactor>(X(1), I_3x3, Z_3x1),
      boost::make_shared<JacobianFactor>(X(1), I_3x3, Vector3::Ones())};
  hfg.add(GaussianMixtureFactor({X(1)}, {m1}, factors));

  // Discrete probability table for c1
  hfg.add(DecisionTreeFactor(m1, {2, 8}));
  // Joint discrete probability table for c1, c2
  hfg.add(DecisionTreeFactor({{M(1), 2}, {M(2), 2}}, "1 2 3 4"));

  HybridBayesNet::shared_ptr result = hfg.eliminateSequential();

  // There are 4 variables (2 continuous + 2 discrete) in the bayes net.
  EXPECT_LONGS_EQUAL(4, result->size());
}

/* ************************************************************************* */
TEST(HybridGaussianFactorGraph, eliminateFullMultifrontalSimple) {
  HybridGaussianFactorGraph hfg;

  DiscreteKey m1(M(1), 2);

  hfg.add(JacobianFactor(X(0), I_3x3, Z_3x1));
  hfg.add(JacobianFactor(X(0), I_3x3, X(1), -I_3x3, Z_3x1));

  hfg.add(GaussianMixtureFactor(
      {X(1)}, {{M(1), 2}},
      {boost::make_shared<JacobianFactor>(X(1), I_3x3, Z_3x1),
       boost::make_shared<JacobianFactor>(X(1), I_3x3, Vector3::Ones())}));

  hfg.add(DecisionTreeFactor(m1, {2, 8}));
  // TODO(Varun) Adding extra discrete variable not connected to continuous
  // variable throws segfault
  //  hfg.add(DecisionTreeFactor({{M(1), 2}, {M(2), 2}}, "1 2 3 4"));

  HybridBayesTree::shared_ptr result = hfg.eliminateMultifrontal();

  // The bayes tree should have 3 cliques
  EXPECT_LONGS_EQUAL(3, result->size());
  // GTSAM_PRINT(*result);
  // GTSAM_PRINT(*result->marginalFactor(M(2)));
}

/* ************************************************************************* */
TEST(HybridGaussianFactorGraph, eliminateFullMultifrontalCLG) {
  HybridGaussianFactorGraph hfg;

  DiscreteKey m(M(1), 2);

  // Prior on x0
  hfg.add(JacobianFactor(X(0), I_3x3, Z_3x1));
  // Factor between x0-x1
  hfg.add(JacobianFactor(X(0), I_3x3, X(1), -I_3x3, Z_3x1));

  // Decision tree with different modes on x1
  DecisionTree<Key, GaussianFactor::shared_ptr> dt(
      M(1), boost::make_shared<JacobianFactor>(X(1), I_3x3, Z_3x1),
      boost::make_shared<JacobianFactor>(X(1), I_3x3, Vector3::Ones()));

  // Hybrid factor P(x1|c1)
  hfg.add(GaussianMixtureFactor({X(1)}, {m}, dt));
  // Prior factor on c1
  hfg.add(DecisionTreeFactor(m, {2, 8}));

  // Get a constrained ordering keeping c1 last
  auto ordering_full = HybridOrdering(hfg);

  // Returns a Hybrid Bayes Tree with distribution P(x0|x1)P(x1|c1)P(c1)
  HybridBayesTree::shared_ptr hbt = hfg.eliminateMultifrontal(ordering_full);

  EXPECT_LONGS_EQUAL(3, hbt->size());
}

/* ************************************************************************* */
/*
 * This test is about how to assemble the Bayes Tree roots after we do partial
 * elimination
 */
TEST(HybridGaussianFactorGraph, eliminateFullMultifrontalTwoClique) {
  HybridGaussianFactorGraph hfg;

  hfg.add(JacobianFactor(X(0), I_3x3, X(1), -I_3x3, Z_3x1));
  hfg.add(JacobianFactor(X(1), I_3x3, X(2), -I_3x3, Z_3x1));

  {
    hfg.add(GaussianMixtureFactor(
        {X(0)}, {{M(0), 2}},
        {boost::make_shared<JacobianFactor>(X(0), I_3x3, Z_3x1),
         boost::make_shared<JacobianFactor>(X(0), I_3x3, Vector3::Ones())}));

    DecisionTree<Key, GaussianFactor::shared_ptr> dt1(
        M(1), boost::make_shared<JacobianFactor>(X(2), I_3x3, Z_3x1),
        boost::make_shared<JacobianFactor>(X(2), I_3x3, Vector3::Ones()));

    hfg.add(GaussianMixtureFactor({X(2)}, {{M(1), 2}}, dt1));
  }

  hfg.add(DecisionTreeFactor({{M(1), 2}, {M(2), 2}}, "1 2 3 4"));

  hfg.add(JacobianFactor(X(3), I_3x3, X(4), -I_3x3, Z_3x1));
  hfg.add(JacobianFactor(X(4), I_3x3, X(5), -I_3x3, Z_3x1));

  {
    DecisionTree<Key, GaussianFactor::shared_ptr> dt(
        M(3), boost::make_shared<JacobianFactor>(X(3), I_3x3, Z_3x1),
        boost::make_shared<JacobianFactor>(X(3), I_3x3, Vector3::Ones()));

    hfg.add(GaussianMixtureFactor({X(3)}, {{M(3), 2}}, dt));

    DecisionTree<Key, GaussianFactor::shared_ptr> dt1(
        M(2), boost::make_shared<JacobianFactor>(X(5), I_3x3, Z_3x1),
        boost::make_shared<JacobianFactor>(X(5), I_3x3, Vector3::Ones()));

    hfg.add(GaussianMixtureFactor({X(5)}, {{M(2), 2}}, dt1));
  }

  auto ordering_full =
      Ordering::ColamdConstrainedLast(hfg, {M(0), M(1), M(2), M(3)});

  HybridBayesTree::shared_ptr hbt;
  HybridGaussianFactorGraph::shared_ptr remaining;
  std::tie(hbt, remaining) = hfg.eliminatePartialMultifrontal(ordering_full);

  // 9 cliques in the bayes tree and 0 remaining variables to eliminate.
  EXPECT_LONGS_EQUAL(9, hbt->size());
  EXPECT_LONGS_EQUAL(0, remaining->size());

  /*
  (Fan) Explanation: the Junction tree will need to reeliminate to get to the
  marginal on X(1), which is not possible because it involves eliminating
  discrete before continuous. The solution to this, however, is in Murphy02.
  TLDR is that this is 1. expensive and 2. inexact. nevertheless it is doable.
  And I believe that we should do this.
  */
}

void dotPrint(const HybridGaussianFactorGraph::shared_ptr &hfg,
              const HybridBayesTree::shared_ptr &hbt,
              const Ordering &ordering) {
  DotWriter dw;
  dw.positionHints['c'] = 2;
  dw.positionHints['x'] = 1;
  std::cout << hfg->dot(DefaultKeyFormatter, dw);
  std::cout << "\n";
  hbt->dot(std::cout);

  std::cout << "\n";
  std::cout << hfg->eliminateSequential(ordering)->dot(DefaultKeyFormatter, dw);
}

/* ************************************************************************* */
// TODO(fan): make a graph like Varun's paper one
TEST(HybridGaussianFactorGraph, Switching) {
  auto N = 12;
  auto hfg = makeSwitchingChain(N);

  // X(5) will be the center, X(1-4), X(6-9)
  // X(3), X(7)
  // X(2), X(8)
  // X(1), X(4), X(6), X(9)
  // M(5) will be the center, M(1-4), M(6-8)
  // M(3), M(7)
  // M(1), M(4), M(2), M(6), M(8)
  // auto ordering_full =
  //     Ordering(KeyVector{X(1), X(4), X(2), X(6), X(9), X(8), X(3), X(7),
  //     X(5),
  //                        M(1), M(4), M(2), M(6), M(8), M(3), M(7), M(5)});
  KeyVector ordering;

  {
    std::vector<int> naturalX(N);
    std::iota(naturalX.begin(), naturalX.end(), 1);
    std::vector<Key> ordX;
    std::transform(naturalX.begin(), naturalX.end(), std::back_inserter(ordX),
                   [](int x) { return X(x); });

    KeyVector ndX;
    std::vector<int> lvls;
    std::tie(ndX, lvls) = makeBinaryOrdering(ordX);
    std::copy(ndX.begin(), ndX.end(), std::back_inserter(ordering));
    for (auto &l : lvls) {
      l = -l;
    }
  }
  {
    std::vector<int> naturalC(N - 1);
    std::iota(naturalC.begin(), naturalC.end(), 1);
    std::vector<Key> ordC;
    std::transform(naturalC.begin(), naturalC.end(), std::back_inserter(ordC),
                   [](int x) { return M(x); });
    KeyVector ndC;
    std::vector<int> lvls;

    // std::copy(ordC.begin(), ordC.end(), std::back_inserter(ordering));
    std::tie(ndC, lvls) = makeBinaryOrdering(ordC);
    std::copy(ndC.begin(), ndC.end(), std::back_inserter(ordering));
  }
  auto ordering_full = Ordering(ordering);

  // GTSAM_PRINT(*hfg);
  // GTSAM_PRINT(ordering_full);

  HybridBayesTree::shared_ptr hbt;
  HybridGaussianFactorGraph::shared_ptr remaining;
  std::tie(hbt, remaining) = hfg->eliminatePartialMultifrontal(ordering_full);

  // 12 cliques in the bayes tree and 0 remaining variables to eliminate.
  EXPECT_LONGS_EQUAL(12, hbt->size());
  EXPECT_LONGS_EQUAL(0, remaining->size());
}

/* ************************************************************************* */
// TODO(fan): make a graph like Varun's paper one
TEST(HybridGaussianFactorGraph, SwitchingISAM) {
  auto N = 11;
  auto hfg = makeSwitchingChain(N);

  // X(5) will be the center, X(1-4), X(6-9)
  // X(3), X(7)
  // X(2), X(8)
  // X(1), X(4), X(6), X(9)
  // M(5) will be the center, M(1-4), M(6-8)
  // M(3), M(7)
  // M(1), M(4), M(2), M(6), M(8)
  // auto ordering_full =
  //     Ordering(KeyVector{X(1), X(4), X(2), X(6), X(9), X(8), X(3), X(7),
  //     X(5),
  //                        M(1), M(4), M(2), M(6), M(8), M(3), M(7), M(5)});
  KeyVector ordering;

  {
    std::vector<int> naturalX(N);
    std::iota(naturalX.begin(), naturalX.end(), 1);
    std::vector<Key> ordX;
    std::transform(naturalX.begin(), naturalX.end(), std::back_inserter(ordX),
                   [](int x) { return X(x); });

    KeyVector ndX;
    std::vector<int> lvls;
    std::tie(ndX, lvls) = makeBinaryOrdering(ordX);
    std::copy(ndX.begin(), ndX.end(), std::back_inserter(ordering));
    for (auto &l : lvls) {
      l = -l;
    }
  }
  {
    std::vector<int> naturalC(N - 1);
    std::iota(naturalC.begin(), naturalC.end(), 1);
    std::vector<Key> ordC;
    std::transform(naturalC.begin(), naturalC.end(), std::back_inserter(ordC),
                   [](int x) { return M(x); });
    KeyVector ndC;
    std::vector<int> lvls;

    // std::copy(ordC.begin(), ordC.end(), std::back_inserter(ordering));
    std::tie(ndC, lvls) = makeBinaryOrdering(ordC);
    std::copy(ndC.begin(), ndC.end(), std::back_inserter(ordering));
  }
  auto ordering_full = Ordering(ordering);

  HybridBayesTree::shared_ptr hbt;
  HybridGaussianFactorGraph::shared_ptr remaining;
  std::tie(hbt, remaining) = hfg->eliminatePartialMultifrontal(ordering_full);

  auto new_fg = makeSwitchingChain(12);
  auto isam = HybridGaussianISAM(*hbt);

  // Run an ISAM update.
  HybridGaussianFactorGraph factorGraph;
  factorGraph.push_back(new_fg->at(new_fg->size() - 2));
  factorGraph.push_back(new_fg->at(new_fg->size() - 1));
  isam.update(factorGraph);

  // ISAM should have 12 factors after the last update
  EXPECT_LONGS_EQUAL(12, isam.size());
}

/* ************************************************************************* */
TEST(HybridGaussianFactorGraph, SwitchingTwoVar) {
  const int N = 7;
  auto hfg = makeSwitchingChain(N, X);
  hfg->push_back(*makeSwitchingChain(N, Y, D));

  for (int t = 1; t <= N; t++) {
    hfg->add(JacobianFactor(X(t), I_3x3, Y(t), -I_3x3, Vector3(1.0, 0.0, 0.0)));
  }

  KeyVector ordering;

  KeyVector naturalX(N);
  std::iota(naturalX.begin(), naturalX.end(), 1);
  KeyVector ordX;
  for (size_t i = 1; i <= N; i++) {
    ordX.emplace_back(X(i));
    ordX.emplace_back(Y(i));
  }

  for (size_t i = 1; i <= N - 1; i++) {
    ordX.emplace_back(M(i));
  }
  for (size_t i = 1; i <= N - 1; i++) {
    ordX.emplace_back(D(i));
  }

  {
    DotWriter dw;
    dw.positionHints['x'] = 1;
    dw.positionHints['c'] = 0;
    dw.positionHints['d'] = 3;
    dw.positionHints['y'] = 2;
    // std::cout << hfg->dot(DefaultKeyFormatter, dw);
    // std::cout << "\n";
  }

  {
    DotWriter dw;
    dw.positionHints['y'] = 9;
    // dw.positionHints['c'] = 0;
    // dw.positionHints['d'] = 3;
    dw.positionHints['x'] = 1;
    // std::cout << "\n";
    // std::cout << hfg->eliminateSequential(Ordering(ordX))
    //                  ->dot(DefaultKeyFormatter, dw);
    // hfg->eliminateMultifrontal(Ordering(ordX))->dot(std::cout);
  }

  Ordering ordering_partial;
  for (size_t i = 1; i <= N; i++) {
    ordering_partial.emplace_back(X(i));
    ordering_partial.emplace_back(Y(i));
  }
  HybridBayesNet::shared_ptr hbn;
  HybridGaussianFactorGraph::shared_ptr remaining;
  std::tie(hbn, remaining) = hfg->eliminatePartialSequential(ordering_partial);

  EXPECT_LONGS_EQUAL(14, hbn->size());
  EXPECT_LONGS_EQUAL(11, remaining->size());

  {
    DotWriter dw;
    dw.positionHints['x'] = 1;
    dw.positionHints['c'] = 0;
    dw.positionHints['d'] = 3;
    dw.positionHints['y'] = 2;
    // std::cout << remaining->dot(DefaultKeyFormatter, dw);
    // std::cout << "\n";
  }
}

/* ************************************************************************* */
TEST(HybridGaussianFactorGraph, optimize) {
  HybridGaussianFactorGraph hfg;

  DiscreteKey c1(C(1), 2);

  hfg.add(JacobianFactor(X(0), I_3x3, Z_3x1));
  hfg.add(JacobianFactor(X(0), I_3x3, X(1), -I_3x3, Z_3x1));

  DecisionTree<Key, GaussianFactor::shared_ptr> dt(
      C(1), boost::make_shared<JacobianFactor>(X(1), I_3x3, Z_3x1),
      boost::make_shared<JacobianFactor>(X(1), I_3x3, Vector3::Ones()));

  hfg.add(GaussianMixtureFactor({X(1)}, {c1}, dt));

  auto result = hfg.eliminateSequential();

  HybridValues hv = result->optimize();

  EXPECT(assert_equal(hv.atDiscrete(C(1)), int(0)));
}

/* ************************************************************************* */
// Test adding of gaussian conditional and re-elimination.
TEST(HybridGaussianFactorGraph, Conditionals) {
  Switching switching(4);
  HybridGaussianFactorGraph hfg;

  hfg.push_back(switching.linearizedFactorGraph.at(0));  // P(X1)
  Ordering ordering;
  ordering.push_back(X(0));
  HybridBayesNet::shared_ptr bayes_net = hfg.eliminateSequential(ordering);

  hfg.push_back(switching.linearizedFactorGraph.at(1));  // P(X1, X2 | M1)
  hfg.push_back(*bayes_net);
  hfg.push_back(switching.linearizedFactorGraph.at(2));  // P(X2, X3 | M2)
  hfg.push_back(switching.linearizedFactorGraph.at(5));  // P(M1)
  ordering.push_back(X(1));
  ordering.push_back(X(2));
  ordering.push_back(M(0));
  ordering.push_back(M(1));

  bayes_net = hfg.eliminateSequential(ordering);

  HybridValues result = bayes_net->optimize();

  Values expected_continuous;
  expected_continuous.insert<double>(X(0), 0);
  expected_continuous.insert<double>(X(1), 1);
  expected_continuous.insert<double>(X(2), 2);
  expected_continuous.insert<double>(X(3), 4);
  Values result_continuous =
      switching.linearizationPoint.retract(result.continuous());
  EXPECT(assert_equal(expected_continuous, result_continuous));

  DiscreteValues expected_discrete;
  expected_discrete[M(0)] = 1;
  expected_discrete[M(1)] = 1;
  EXPECT(assert_equal(expected_discrete, result.discrete()));
}

/* ****************************************************************************/
// Test hybrid gaussian factor graph error and unnormalized probabilities
TEST(HybridGaussianFactorGraph, ErrorAndProbPrime) {
  Switching s(3);

  HybridGaussianFactorGraph graph = s.linearizedFactorGraph;

  HybridBayesNet::shared_ptr hybridBayesNet = graph.eliminateSequential();

  const HybridValues delta = hybridBayesNet->optimize();
  const double error = graph.error(delta);

  // regression
  EXPECT(assert_equal(1.58886, error, 1e-5));

  // Real test:
  EXPECT(assert_equal(graph.probPrime(delta), exp(-error), 1e-7));
}

/* ****************************************************************************/
// Test hybrid gaussian factor graph error and unnormalized probabilities
TEST(HybridGaussianFactorGraph, ErrorAndProbPrimeTree) {
  Switching s(3);

  HybridGaussianFactorGraph graph = s.linearizedFactorGraph;

  HybridBayesNet::shared_ptr hybridBayesNet = graph.eliminateSequential();

  HybridValues delta = hybridBayesNet->optimize();
  auto error_tree = graph.error(delta.continuous());

  std::vector<DiscreteKey> discrete_keys = {{M(0), 2}, {M(1), 2}};
  std::vector<double> leaves = {0.9998558, 0.4902432, 0.5193694, 0.0097568};
  AlgebraicDecisionTree<Key> expected_error(discrete_keys, leaves);

  // regression
  EXPECT(assert_equal(expected_error, error_tree, 1e-7));

  auto probs = graph.probPrime(delta.continuous());
  std::vector<double> prob_leaves = {0.36793249, 0.61247742, 0.59489556,
                                     0.99029064};
  AlgebraicDecisionTree<Key> expected_probs(discrete_keys, prob_leaves);

  // regression
  EXPECT(assert_equal(expected_probs, probs, 1e-7));
}

/* ****************************************************************************/
// Check that assembleGraphTree assembles Gaussian factor graphs for each
// assignment.
TEST(HybridGaussianFactorGraph, assembleGraphTree) {
  using symbol_shorthand::Z;
  const int num_measurements = 1;
  auto fg = tiny::createHybridGaussianFactorGraph(
      num_measurements, VectorValues{{Z(0), Vector1(5.0)}});
  EXPECT_LONGS_EQUAL(3, fg.size());

  // Assemble graph tree:
  auto actual = fg.assembleGraphTree();

  // Create expected decision tree with two factor graphs:

  // Get mixture factor:
  auto mixture = boost::dynamic_pointer_cast<GaussianMixtureFactor>(fg.at(0));
  CHECK(mixture);

  // Get prior factor:
  const auto gf = boost::dynamic_pointer_cast<HybridConditional>(fg.at(1));
  CHECK(gf);
  using GF = GaussianFactor::shared_ptr;
  const GF prior = gf->asGaussian();
  CHECK(prior);

  // Create DiscreteValues for both 0 and 1:
  DiscreteValues d0{{M(0), 0}}, d1{{M(0), 1}};

  // Expected decision tree with two factor graphs:
  // f(x0;mode=0)P(x0) and f(x0;mode=1)P(x0)
  GaussianFactorGraphTree expected{
      M(0),
      {GaussianFactorGraph(std::vector<GF>{mixture->factor(d0), prior}),
       mixture->constant(d0)},
      {GaussianFactorGraph(std::vector<GF>{mixture->factor(d1), prior}),
       mixture->constant(d1)}};

  EXPECT(assert_equal(expected(d0), actual(d0), 1e-5));
  EXPECT(assert_equal(expected(d1), actual(d1), 1e-5));
}

/* ****************************************************************************/
// Check that eliminating tiny net with 1 measurement yields correct result.
TEST(HybridGaussianFactorGraph, EliminateTiny1) {
  using symbol_shorthand::Z;
  const int num_measurements = 1;
  auto fg = tiny::createHybridGaussianFactorGraph(
      num_measurements, VectorValues{{Z(0), Vector1(5.0)}});
  EXPECT_LONGS_EQUAL(3, fg.size());

  // Create expected Bayes Net:
  HybridBayesNet expectedBayesNet;

  // Create Gaussian mixture on X(0).
  using tiny::mode;
  // regression, but mean checked to be 5.0 in both cases:
  const auto conditional0 = boost::make_shared<GaussianConditional>(
                 X(0), Vector1(14.1421), I_1x1 * 2.82843),
             conditional1 = boost::make_shared<GaussianConditional>(
                 X(0), Vector1(10.1379), I_1x1 * 2.02759);
  expectedBayesNet.emplace_back(
      new GaussianMixture({X(0)}, {}, {mode}, {conditional0, conditional1}));

  // Add prior on mode.
  expectedBayesNet.emplace_back(new DiscreteConditional(mode, "74/26"));

  // Test elimination
  const auto posterior = fg.eliminateSequential();
  EXPECT(assert_equal(expectedBayesNet, *posterior, 0.01));
}

/* ****************************************************************************/
// Check that eliminating tiny net with 2 measurements yields correct result.
TEST(HybridGaussianFactorGraph, EliminateTiny2) {
  // Create factor graph with 2 measurements such that posterior mean = 5.0.
  using symbol_shorthand::Z;
  const int num_measurements = 2;
  auto fg = tiny::createHybridGaussianFactorGraph(
      num_measurements,
      VectorValues{{Z(0), Vector1(4.0)}, {Z(1), Vector1(6.0)}});
  EXPECT_LONGS_EQUAL(4, fg.size());

  // Create expected Bayes Net:
  HybridBayesNet expectedBayesNet;

  // Create Gaussian mixture on X(0).
  using tiny::mode;
  // regression, but mean checked to be 5.0 in both cases:
  const auto conditional0 = boost::make_shared<GaussianConditional>(
                 X(0), Vector1(17.3205), I_1x1 * 3.4641),
             conditional1 = boost::make_shared<GaussianConditional>(
                 X(0), Vector1(10.274), I_1x1 * 2.0548);
  expectedBayesNet.emplace_back(
      new GaussianMixture({X(0)}, {}, {mode}, {conditional0, conditional1}));

  // Add prior on mode.
  expectedBayesNet.emplace_back(new DiscreteConditional(mode, "23/77"));

  // Test elimination
  const auto posterior = fg.eliminateSequential();
  EXPECT(assert_equal(expectedBayesNet, *posterior, 0.01));
}

/* ****************************************************************************/
// Test eliminating tiny net with 1 mode per measurement.
TEST(HybridGaussianFactorGraph, EliminateTiny22) {
  // Create factor graph with 2 measurements such that posterior mean = 5.0.
  using symbol_shorthand::Z;
  const int num_measurements = 2;
  const bool manyModes = true;

  // Create Bayes net and convert to factor graph.
  auto bn = tiny::createHybridBayesNet(num_measurements, manyModes);
  const VectorValues measurements{{Z(0), Vector1(4.0)}, {Z(1), Vector1(6.0)}};
  auto fg = bn.toFactorGraph(measurements);
  EXPECT_LONGS_EQUAL(5, fg.size());

  // Test elimination
  const auto posterior = fg.eliminateSequential();

  // Compute the log-ratio between the Bayes net and the factor graph.
  auto compute_ratio = [&](HybridValues *sample) -> double {
    // update sample with given measurements:
    sample->update(measurements);
    return bn.evaluate(*sample) / posterior->evaluate(*sample);
  };

  // Set up sampling
  std::mt19937_64 rng(42);

  // The error evaluated by the factor graph and the Bayes net should differ by
  // the normalizing term computed via the Bayes net determinant.
  HybridValues sample = bn.sample(&rng);
  double expected_ratio = compute_ratio(&sample);
  // regression
  EXPECT_DOUBLES_EQUAL(0.018253037966018862, expected_ratio, 1e-6);

  // Test ratios for a number of independent samples:
  constexpr int num_samples = 100;
  for (size_t i = 0; i < num_samples; i++) {
    HybridValues sample = bn.sample(&rng);
    EXPECT_DOUBLES_EQUAL(expected_ratio, compute_ratio(&sample), 1e-6);
  }
}

/* ****************************************************************************/
// Test elimination of a switching network with one mode per measurement.
TEST(HybridGaussianFactorGraph, EliminateSwitchingNetwork) {
  // Create a switching network with one mode per measurement.
  HybridBayesNet bn;

  // NOTE: we add reverse topological so we can sample from the Bayes net.:

  // Add measurements:
  for (size_t t : {0, 1, 2}) {
    // Create Gaussian mixture on Z(t) conditioned on X(t) and mode N(t):
    const auto noise_mode_t = DiscreteKey{N(t), 2};
    bn.emplace_back(
        new GaussianMixture({Z(t)}, {X(t)}, {noise_mode_t},
                            {GaussianConditional::sharedMeanAndStddev(
                                 Z(t), I_1x1, X(t), Z_1x1, 0.5),
                             GaussianConditional::sharedMeanAndStddev(
                                 Z(t), I_1x1, X(t), Z_1x1, 3.0)}));

    // Create prior on discrete mode M(t):
    bn.emplace_back(new DiscreteConditional(noise_mode_t, "20/80"));
  }

  // Add motion models:
  for (size_t t : {2, 1}) {
    // Create Gaussian mixture on X(t) conditioned on X(t-1) and mode M(t-1):
    const auto motion_model_t = DiscreteKey{M(t), 2};
    bn.emplace_back(
        new GaussianMixture({X(t)}, {X(t - 1)}, {motion_model_t},
                            {GaussianConditional::sharedMeanAndStddev(
                                 X(t), I_1x1, X(t - 1), Z_1x1, 0.2),
                             GaussianConditional::sharedMeanAndStddev(
                                 X(t), I_1x1, X(t - 1), I_1x1, 0.2)}));

    // Create prior on motion model M(t):
    bn.emplace_back(new DiscreteConditional(motion_model_t, "40/60"));
  }

  // Create Gaussian prior on continuous X(0) using sharedMeanAndStddev:
  bn.push_back(GaussianConditional::sharedMeanAndStddev(X(0), Z_1x1, 0.1));

  // Make sure we an sample from the Bayes net:
  EXPECT_LONGS_EQUAL(6, bn.sample().continuous().size());

  // Create measurements consistent with moving right every time:
  const VectorValues measurements{
      {Z(0), Vector1(0.0)}, {Z(1), Vector1(1.0)}, {Z(2), Vector1(2.0)}};
  const HybridGaussianFactorGraph fg = bn.toFactorGraph(measurements);

  // Create ordering that eliminates in time order, then discrete modes:
  Ordering ordering;
  ordering.push_back(X(2));
  ordering.push_back(X(1));
  ordering.push_back(X(0));
  ordering.push_back(N(0));
  ordering.push_back(N(1));
  ordering.push_back(N(2));
  ordering.push_back(M(1));
  ordering.push_back(M(2));

  // Do elimination:
  const HybridBayesNet::shared_ptr posterior = fg.eliminateSequential(ordering);
  // GTSAM_PRINT(*posterior);

  // Test resulting posterior Bayes net has correct size:
  EXPECT_LONGS_EQUAL(8, posterior->size());

  // TODO(dellaert): below is copy/pasta from above, refactor

  // Compute the log-ratio between the Bayes net and the factor graph.
  auto compute_ratio = [&](HybridValues *sample) -> double {
    // update sample with given measurements:
    sample->update(measurements);
    return bn.evaluate(*sample) / posterior->evaluate(*sample);
  };

  // Set up sampling
  std::mt19937_64 rng(42);

  // The error evaluated by the factor graph and the Bayes net should differ by
  // the normalizing term computed via the Bayes net determinant.
  HybridValues sample = bn.sample(&rng);
  double expected_ratio = compute_ratio(&sample);
  // regression
  EXPECT_DOUBLES_EQUAL(0.0094526745785019472, expected_ratio, 1e-6);

  // Test ratios for a number of independent samples:
  constexpr int num_samples = 100;
  for (size_t i = 0; i < num_samples; i++) {
    HybridValues sample = bn.sample(&rng);
    EXPECT_DOUBLES_EQUAL(expected_ratio, compute_ratio(&sample), 1e-6);
  }
}

/* ************************************************************************* */
int main() {
  TestResult tr;
  return TestRegistry::runAllTests(tr);
}
/* ************************************************************************* */<|MERGE_RESOLUTION|>--- conflicted
+++ resolved
@@ -127,13 +127,7 @@
       boost::make_shared<JacobianFactor>(X(1), I_3x3, Vector3::Ones()));
   hfg.add(GaussianMixtureFactor({X(1)}, {m1}, dt));
 
-<<<<<<< HEAD
-  // Do elimination.
-  Ordering ordering = Ordering::ColamdConstrainedLast(hfg, {M(1)});
-  auto result = hfg.eliminateSequential(ordering);
-=======
   auto result = hfg.eliminateSequential();
->>>>>>> 690a2304
 
   auto dc = result->at(2)->asDiscrete();
   CHECK(dc);
