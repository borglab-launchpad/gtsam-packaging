<<<<<<< HEAD
gtsam-no-tbb (4.1.0-1ubuntu2~289.gbpa514f9) UNRELEASED; urgency=medium
=======
unknown (unknown~1.gbpb0272b) UNRELEASED; urgency=medium
>>>>>>> 95a02e1b

  ** SNAPSHOT build @b0272bd5c2e4d0e36726f7cd266de4a837153f02 **

  * start of building no-tbb version

<<<<<<< HEAD
 -- Borglab Builder <borglab.launchpad@gmail.com>  Sat, 14 Aug 2021 01:42:22 +0000
=======
 -- Borglab Builder <borglab.launchpad@gmail.com>  Fri, 20 Aug 2021 12:13:31 +0000

unknown (unknown~1.gbpa3b25f) focal; urgency=medium

  ** SNAPSHOT build @a3b25ff5defceb13e406ab34c580e9980c40135c **

  * modified changelog for distro bionic

 -- Borglab Builder <borglab.launchpad@gmail.com>  Fri, 20 Aug 2021 12:12:30 +0000

unknown (unknown~1.gbp9855e1) bionic; urgency=medium

  ** SNAPSHOT build @9855e143190082fd36025951a2a3febc63982c2f **

  * updated changelog and patch files for snapshot unknown~1.gbp87085b
  * modified changelog for distro xenial

 -- Borglab Builder <borglab.launchpad@gmail.com>  Fri, 20 Aug 2021 12:11:29 +0000

unknown (unknown~1.gbp87085b) xenial; urgency=medium

  ** SNAPSHOT build @87085bb2ee9e1e1bb2c8aef11516b3895c465018 **

  * modified changelog for distro focal
  * commit of final snapshot version number update

 -- Borglab Builder <borglab.launchpad@gmail.com>  Fri, 20 Aug 2021 12:11:28 +0000

unknown (unknown~1.gbp04f81f) focal; urgency=medium

  ** SNAPSHOT build @04f81f16a2f76ee2699f921e74fb9f0ec5009826 **

  * modified changelog for distro bionic

 -- Borglab Builder <borglab.launchpad@gmail.com>  Wed, 18 Aug 2021 03:06:11 +0000

unknown (unknown~1.gbp6a60b7) bionic; urgency=medium

  ** SNAPSHOT build @6a60b7625bdb9be0bb4b214d15dbc9597ca5bfca **

  * updated changelog and patch files for snapshot unknown~1.gbpcc1a68
  * modified changelog for distro xenial

 -- Borglab Builder <borglab.launchpad@gmail.com>  Wed, 18 Aug 2021 03:05:10 +0000

unknown (unknown~1.gbpcc1a68) xenial; urgency=medium

  ** SNAPSHOT build @cc1a6833ca3af8d8188cc72d43be14d04b35c925 **

  [ Borglab Builder ]
  * clean up test_Pose3SLAMExample.py

  [ John Lambert ]
  * add type hints, use numpy instead of math module
  * add type hints to visual_data_generator.py
  * clean up plot.py with modern type hints
  * add more missing type hints
  * add missing type hint
  * add missing docstring for an input arg
  * add Optional type annotations where needed

  [ Borglab Builder ]
  * commit of final snapshot version number update

  [ borglab.launchpad ]
  * made changes to packaging to "no_tbb" version

 -- Borglab Builder <borglab.launchpad@gmail.com>  Wed, 18 Aug 2021 03:05:09 +0000

gtsam (4.1.0-1ubuntu2~288.gbpcbf820) focal; urgency=medium

  ** SNAPSHOT build @cbf8209765cafa7a9ee92b9625d211bf07ce8615 **

  * modified changelog for distro bionic

 -- Borglab Builder <borglab.launchpad@gmail.com>  Sat, 14 Aug 2021 01:40:49 +0000

gtsam (4.1.0-1ubuntu2~287.gbp6bf19d) bionic; urgency=medium

  ** SNAPSHOT build @6bf19d3595325a2cc5e140946cfbd0e1d5829f28 **

  * updated changelog and patch files for snapshot 4.1.0-1ubuntu2~286.gbp23d11f
  * modified changelog for distro xenial

 -- Borglab Builder <borglab.launchpad@gmail.com>  Sat, 14 Aug 2021 01:39:16 +0000

gtsam (4.1.0-1ubuntu2~286.gbp23d11f) xenial; urgency=medium

  ** SNAPSHOT build @23d11f70893872bf5da439e103d1ebdf4793bbc0 **

  [ Borglab Builder ]
  ** SNAPSHOT build @dc406dc0d4216ff5ffa781a415618b2dc0dc516e **

  * modified changelog for distro focal

  [ John Lambert ]
  * start wrapping GNC
  * Remove std prefix in .i fn signatures
  * Remove ‘class’ from template specifications
  * try imports

  [ Borglab Builder ]
  * commit of final snapshot version number update

  [ John Lambert ]
  * provide template list of typedef
  * test GNC along with other non-linear optimizers in python unit tests
  * remove Dogleg from GNC-supported base-optimizers, and use nested templates
  * add virtual to all classes in the .i file
  * add GTSAM_EXPORT to GncParams.h
  * add GTSAM_EXPORT to GncOptimizer.h
  * use custom typedefs for GNC + GaussNewton and GNC + LM
  * import GncLMParams, GncLMOptimizer to prevent pybind's automatic long names from name concat
  * add missing gtsam prefix

 -- Borglab Builder <borglab.launchpad@gmail.com>  Sat, 14 Aug 2021 01:38:37 +0000

gtsam (4.1.0-1ubuntu2~284.gbpde89be) focal; urgency=medium

  ** SNAPSHOT build @de89be2e185eb0501007650557038811cd75d843 **

  * modified changelog for distro bionic

 -- Borglab Builder <borglab.launchpad@gmail.com>  Thu, 12 Aug 2021 03:07:27 +0000

gtsam (4.1.0-1ubuntu2~283.gbpfc3426) bionic; urgency=medium

  ** SNAPSHOT build @fc3426e06d51c29d0876485e4ed6b413fc6e8bbb **

  * updated changelog and patch files for snapshot 4.1.0-1ubuntu2~282.gbpad84c5
  * modified changelog for distro xenial

 -- Borglab Builder <borglab.launchpad@gmail.com>  Thu, 12 Aug 2021 03:06:00 +0000

gtsam (4.1.0-1ubuntu2~282.gbpad84c5) xenial; urgency=medium

  ** SNAPSHOT build @ad84c544836ebe3f4d0cf7e31da8d6cc05d87fe6 **

  [ Borglab Builder ]
  ** SNAPSHOT build @930d23b00a0365862df9f1edd69ad6123d042aa4 **

  * modified changelog for distro focal

  [ Jose Luis Blanco Claraco ]
  * Add missing getter

  [ Borglab Builder ]
  * commit of final snapshot version number update

 -- Borglab Builder <borglab.launchpad@gmail.com>  Thu, 12 Aug 2021 03:05:25 +0000

gtsam (4.1.0-1ubuntu2~280.gbp4367f3) focal; urgency=medium

  ** SNAPSHOT build @4367f30317405e803d07674fc89ea92408683e01 **

  * modified changelog for distro bionic

 -- Borglab Builder <borglab.launchpad@gmail.com>  Wed, 11 Aug 2021 03:07:20 +0000

gtsam (4.1.0-1ubuntu2~279.gbp8fdbf0) bionic; urgency=medium

  ** SNAPSHOT build @8fdbf0eef4ff3d5a3f54f977a4e88d63b6b78a51 **

  * updated changelog and patch files for snapshot 4.1.0-1ubuntu2~278.gbp9e2198
  * modified changelog for distro xenial

 -- Borglab Builder <borglab.launchpad@gmail.com>  Wed, 11 Aug 2021 03:05:47 +0000

gtsam (4.1.0-1ubuntu2~278.gbp9e2198) xenial; urgency=medium

  ** SNAPSHOT build @9e2198f0cb90599b188d28babeaf078f23d63427 **

  [ Borglab Builder ]
  ** SNAPSHOT build @ce67c1adc24bc488496a4c75957b9d423e5bbad3 **

  * modified changelog for distro focal
  * commit of final snapshot version number update

  [ Varun Agrawal ]
  * speed up boost install
  * improvements to CI files
  * Install boost directly from binary
  * use Boost 1.67.0 for Windows
  * use env variables and fix setting of GITHUB_ENV
  * use more cores for make on unix systems
  * improvements to windows builds
  * Boost 1.72.0 for Windows

 -- Borglab Builder <borglab.launchpad@gmail.com>  Wed, 11 Aug 2021 03:05:10 +0000

gtsam (4.1.0-1ubuntu2~276.gbp2028e8) focal; urgency=medium

  ** SNAPSHOT build @2028e8fca4461cbfac7c3f0ec66e714ec81993d1 **

  * modified changelog for distro bionic

 -- Borglab Builder <borglab.launchpad@gmail.com>  Mon, 02 Aug 2021 03:07:12 +0000

gtsam (4.1.0-1ubuntu2~275.gbp9fc763) bionic; urgency=medium

  ** SNAPSHOT build @9fc76397b66805d173a31a0c16f5a7d951524225 **

  * updated changelog and patch files for snapshot 4.1.0-1ubuntu2~274.gbp74d7a9
  * modified changelog for distro xenial

 -- Borglab Builder <borglab.launchpad@gmail.com>  Mon, 02 Aug 2021 03:05:39 +0000

gtsam (4.1.0-1ubuntu2~274.gbp74d7a9) xenial; urgency=medium

  ** SNAPSHOT build @74d7a9cd35af0c5ccb2bd9358104ab19d86332ab **

  [ Borglab Builder ]
  ** SNAPSHOT build @028544248fb1034a7df62b254b2f751c206570c3 **

  * modified changelog for distro focal
  * commit of final snapshot version number update

  [ Varun Agrawal ]
  * add Windows export symbols for PinholeCamera

 -- Borglab Builder <borglab.launchpad@gmail.com>  Mon, 02 Aug 2021 03:05:01 +0000

gtsam (4.1.0-1ubuntu2~272.gbpde91a1) focal; urgency=medium

  ** SNAPSHOT build @de91a1d145f07788a30f3c6a2d21b92f11645a10 **

  * modified changelog for distro bionic

 -- Borglab Builder <borglab.launchpad@gmail.com>  Mon, 26 Jul 2021 03:06:43 +0000

gtsam (4.1.0-1ubuntu2~271.gbpa81da7) bionic; urgency=medium

  ** SNAPSHOT build @a81da7a73f627b6720156eec9ee79b4239bafa4c **

  * updated changelog and patch files for snapshot 4.1.0-1ubuntu2~270.gbpf0eda4
  * modified changelog for distro xenial

 -- Borglab Builder <borglab.launchpad@gmail.com>  Mon, 26 Jul 2021 03:05:18 +0000

gtsam (4.1.0-1ubuntu2~270.gbpf0eda4) xenial; urgency=medium

  ** SNAPSHOT build @f0eda49e872a18ccb5fd63686ae31cbee66af83d **

  [ Borglab Builder ]
  ** SNAPSHOT build @13783181c0ebe8424ba5ef0080e73c9d8308dbf1 **

  * modified changelog for distro focal

  [ Akshay Krishnan ]
  * wrapping triangulate nonlinear

  [ akrishnan86 ]
  * adding gtsam scope

  [ Borglab Builder ]
  * commit of final snapshot version number update

 -- Borglab Builder <borglab.launchpad@gmail.com>  Mon, 26 Jul 2021 03:04:48 +0000

gtsam (4.1.0-1ubuntu2~268.gbpce1a9c) focal; urgency=medium

  ** SNAPSHOT build @ce1a9ca888e5343f226c7f9d58c8b6817e64db07 **

  * modified changelog for distro bionic

 -- Borglab Builder <borglab.launchpad@gmail.com>  Sun, 25 Jul 2021 03:07:43 +0000

gtsam (4.1.0-1ubuntu2~267.gbp442eb5) bionic; urgency=medium

  ** SNAPSHOT build @442eb53e69880c08e0a1ffafe9fcb5ea3ac5852d **

  * updated changelog and patch files for snapshot 4.1.0-1ubuntu2~266.gbp4e967a
  * modified changelog for distro xenial

 -- Borglab Builder <borglab.launchpad@gmail.com>  Sun, 25 Jul 2021 03:06:16 +0000

gtsam (4.1.0-1ubuntu2~266.gbp4e967a) xenial; urgency=medium

  ** SNAPSHOT build @4e967ac738e412b08cc334a1b1529e591cd76b65 **

  [ Borglab Builder ]
  ** SNAPSHOT build @a2d416106e0dfc00672e9bb2c9544285450d69aa **

  * modified changelog for distro focal

  [ Varun Agrawal ]
  * Squashed 'wrap/' changes from d9ae5ce03..571c23952

  [ Borglab Builder ]
  * commit of final snapshot version number update

 -- Borglab Builder <borglab.launchpad@gmail.com>  Sun, 25 Jul 2021 03:05:45 +0000

gtsam (4.1.0-1ubuntu2~264.gbp8391c3) focal; urgency=medium

  ** SNAPSHOT build @8391c31cb9b4042f652602ffc526bda11c33a54c **

  * modified changelog for distro bionic

 -- Borglab Builder <borglab.launchpad@gmail.com>  Fri, 23 Jul 2021 03:06:51 +0000

gtsam (4.1.0-1ubuntu2~263.gbp609c54) bionic; urgency=medium

  ** SNAPSHOT build @609c543adcc653d173d81a9054bead9ea4453cf0 **

  * updated changelog and patch files for snapshot 4.1.0-1ubuntu2~262.gbp35791d
  * modified changelog for distro xenial

 -- Borglab Builder <borglab.launchpad@gmail.com>  Fri, 23 Jul 2021 03:05:21 +0000

gtsam (4.1.0-1ubuntu2~262.gbp35791d) xenial; urgency=medium

  ** SNAPSHOT build @35791d027e2a45f6157fde6fa1f555cf506b78db **

  [ Borglab Builder ]
  ** SNAPSHOT build @0774208f183b6fd90bb8f7fdd7f19cc5d0b4e09a **

  * modified changelog for distro focal
  * commit of final snapshot version number update

  [ John Lambert ]
  * use upper 3x3 sub-block of covariance matrix for converting BetweenFactor to BinaryMeasurement, and use Isotropic in ShonanAveraging2
  * add comments about tangent space and covariance matrix ordering

 -- Borglab Builder <borglab.launchpad@gmail.com>  Fri, 23 Jul 2021 03:04:46 +0000

gtsam (4.1.0-1ubuntu2~260.gbp4237ad) focal; urgency=medium

  ** SNAPSHOT build @4237adfbb679196b2305e0e967a6567191bad606 **

  * modified changelog for distro bionic

 -- Borglab Builder <borglab.launchpad@gmail.com>  Tue, 20 Jul 2021 03:06:51 +0000

gtsam (4.1.0-1ubuntu2~259.gbp49a3e7) bionic; urgency=medium

  ** SNAPSHOT build @49a3e7139e06810cfbd4ba1ac88e99fd4944c1eb **

  * updated changelog and patch files for snapshot 4.1.0-1ubuntu2~258.gbpd43f0d
  * modified changelog for distro xenial

 -- Borglab Builder <borglab.launchpad@gmail.com>  Tue, 20 Jul 2021 03:05:24 +0000

gtsam (4.1.0-1ubuntu2~258.gbpd43f0d) xenial; urgency=medium

  ** SNAPSHOT build @d43f0def7046a37aa2403c3918e022d22e6cf0a7 **

  [ Borglab Builder ]
  ** SNAPSHOT build @8109a5c28db47120aebbfa4fff3696536d059688 **

  * modified changelog for distro focal

  [ yetongumich ]
  * refactor tests and add comments
  * resolve some nits

  [ Scott ]
  * Fix serialization of ISAM2 class
  * Added ISAM2 serialize test
  * Try macOS fix

  [ Borglab Builder ]
  * commit of final snapshot version number update

 -- Borglab Builder <borglab.launchpad@gmail.com>  Tue, 20 Jul 2021 03:04:53 +0000

gtsam (4.1.0-1ubuntu2~256.gbp70087d) focal; urgency=medium

  ** SNAPSHOT build @70087dd97d1629f00201ffbc5933e93617c1f414 **

  * modified changelog for distro bionic

 -- Borglab Builder <borglab.launchpad@gmail.com>  Sun, 18 Jul 2021 03:06:44 +0000

gtsam (4.1.0-1ubuntu2~255.gbpcfd915) bionic; urgency=medium

  ** SNAPSHOT build @cfd91596dfdc7b9ed79faa90778057eb1f894eb2 **

  * updated changelog and patch files for snapshot 4.1.0-1ubuntu2~254.gbpe8ad13
  * modified changelog for distro xenial

 -- Borglab Builder <borglab.launchpad@gmail.com>  Sun, 18 Jul 2021 03:05:09 +0000

gtsam (4.1.0-1ubuntu2~254.gbpe8ad13) xenial; urgency=medium

  ** SNAPSHOT build @e8ad132fb2cfbc134c36bd2f71b3f75bf4d74f86 **

  [ Borglab Builder ]
  ** SNAPSHOT build @6c5e9a6fa08aed467c1f084300a5e70a40a1bcb5 **

  * modified changelog for distro focal

  [ Akash Patel ]
  * Revert "replace deprecated tbb functionality"

  [ Borglab Builder ]
  * commit of final snapshot version number update

 -- Borglab Builder <borglab.launchpad@gmail.com>  Sun, 18 Jul 2021 03:04:30 +0000

gtsam (4.1.0-1ubuntu2~252.gbpcdc7d4) focal; urgency=medium

  ** SNAPSHOT build @cdc7d49b65f181635124355972de837cffb814d8 **

  * modified changelog for distro bionic

 -- Borglab Builder <borglab.launchpad@gmail.com>  Fri, 16 Jul 2021 03:07:05 +0000

gtsam (4.1.0-1ubuntu2~251.gbpf28cc7) bionic; urgency=medium

  ** SNAPSHOT build @f28cc70507e1b13794682781dec06c7718f8c944 **

  * updated changelog and patch files for snapshot 4.1.0-1ubuntu2~250.gbpfdcb5a
  * modified changelog for distro xenial

 -- Borglab Builder <borglab.launchpad@gmail.com>  Fri, 16 Jul 2021 03:05:33 +0000

gtsam (4.1.0-1ubuntu2~250.gbpfdcb5a) xenial; urgency=medium

  ** SNAPSHOT build @fdcb5a438ccaa7fcdbdc7301cdfc65904540fc9b **

  [ Borglab Builder ]
  ** SNAPSHOT build @25a5aa6b779aa47dbda572c8d7d3e158eeb360c0 **

  * modified changelog for distro focal

  [ Varun Agrawal ]
  * break interface file into multiple files
  * break up preamble and specializations so there are no duplicate includes
  * update template for wrapper
  * move RedirectCout to base/utilities.h
  * update CMake
  * wrapper updates
  * enable CI builds
  * fixes
  * Squashed 'wrap/' changes from 07330d100..d9ae5ce03
  * matlab wrapper header update
  * update interface files with latest develop

  [ Borglab Builder ]
  * commit of final snapshot version number update

  [ Varun Agrawal ]
  * remove extraneous file

 -- Borglab Builder <borglab.launchpad@gmail.com>  Fri, 16 Jul 2021 03:04:53 +0000

gtsam (4.1.0-1ubuntu2~248.gbpb2298c) focal; urgency=medium

  ** SNAPSHOT build @b2298c6a1bb21b20e0c0507a9c384ec3f239f112 **

  * modified changelog for distro bionic

 -- Borglab Builder <borglab.launchpad@gmail.com>  Thu, 15 Jul 2021 03:06:23 +0000

gtsam (4.1.0-1ubuntu2~247.gbpa4d55d) bionic; urgency=medium

  ** SNAPSHOT build @a4d55d880d9888b4343e0da65c0d508e17361421 **

  * updated changelog and patch files for snapshot 4.1.0-1ubuntu2~246.gbp4332d7
  * modified changelog for distro xenial

 -- Borglab Builder <borglab.launchpad@gmail.com>  Thu, 15 Jul 2021 03:04:57 +0000

gtsam (4.1.0-1ubuntu2~246.gbp4332d7) xenial; urgency=medium

  ** SNAPSHOT build @4332d7b62da6445dec008c9747e60d79d3bbc295 **

  [ Borglab Builder ]
  ** SNAPSHOT build @736a12a52c5e086e4cdcdf88ffec037fe635031d **

  * modified changelog for distro focal

  [ roderick-koehle ]
  * Forward declaration for Set of Fisheye Cameras
  * Extend python wrapper to include fisheye models.
  * Forward declaration of fisheye camera.
  * Unit test for equidistant fisheye
  * Extend unit testing of omnidirectional projection
  * Introduce setUpClass, python snake_case variables
  * Use of common setUpClass method
  * Correct tab to spaces to fix formatting
  * Improved accuracy for analytic undistortion
  * Add comment about initial guess in undistortion
  * Add ambiguous calibrate/uncalibrate declarations.
  * Missing CameraSet binding specialisations
  * Update ignore list in CMakeFile
  * Testing CameraSet and triangulatePoint3
  * Unittest, triangulation for Cal3Unified
  * Shared data for triangulation unit tests
  * Shared setup triangulation unit test
  * Minor fix test_Cal3Unified
  * Minor fix test_Cal3Fisheye

  [ Borglab Builder ]
  * commit of final snapshot version number update

  [ roderick-koehle ]
  * Remove commented out line
  * Remove comment
  * Remove spaces in empty line

 -- Borglab Builder <borglab.launchpad@gmail.com>  Thu, 15 Jul 2021 03:04:26 +0000

gtsam (4.1.0-1ubuntu2~244.gbpe01190) focal; urgency=medium

  ** SNAPSHOT build @e01190eeabe6186d9770dc6072b96e67517301c0 **

  * modified changelog for distro bionic

 -- Borglab Builder <borglab.launchpad@gmail.com>  Wed, 14 Jul 2021 03:06:43 +0000

gtsam (4.1.0-1ubuntu2~243.gbp9019a8) bionic; urgency=medium

  ** SNAPSHOT build @9019a8b95162e1ad9cef3baaaf753dbcbbf33ab7 **

  * updated changelog and patch files for snapshot 4.1.0-1ubuntu2~242.gbpe9fd52
  * modified changelog for distro xenial

 -- Borglab Builder <borglab.launchpad@gmail.com>  Wed, 14 Jul 2021 03:05:17 +0000

gtsam (4.1.0-1ubuntu2~242.gbpe9fd52) xenial; urgency=medium

  ** SNAPSHOT build @e9fd52fa1f3a1324f09960ae2c05c6b764359d88 **

  [ Borglab Builder ]
  ** SNAPSHOT build @84076a5a92c8d1367ace19d93fcc018616835b72 **

  * modified changelog for distro focal

  [ John Lambert ]
  * Update ShonanAveraging.h
  * add interface in C++, and helper extractRot2Measurements()
  * fix typo
  * add ShonanAveraging2 constructor to wrapper, that accepts BetweenFactorPose2s as input
  * add conversion function for Pose2 -> BinaryMeasurement<Rot2>
  * fix typo on 3x3 matrix def
  * use default parameters if none provided, and remove gtsam namespace prefix in .h file
  * check in python unit test for new functionality
  * add missing import to python unit test
  * set pmin and pmax in unit test
  * fix typo in block indexing, 3x3 covariance for Pose2 should have just 1x1 block for theta
  * try increasing pmax to pass test
  * fix typo

  [ Borglab Builder ]
  * commit of final snapshot version number update

  [ John Lambert ]
  * use simple example for unit test
  * use mod when comparing angles
  * fix assert on angles
  * update logic in angular error comparison

 -- Borglab Builder <borglab.launchpad@gmail.com>  Wed, 14 Jul 2021 03:04:47 +0000

gtsam (4.1.0-1ubuntu2~240.gbp9be350) focal; urgency=medium

  ** SNAPSHOT build @9be350b74858b7ec9f44bf1b1b9c16e30a9b2f1e **

  * modified changelog for distro bionic

 -- Borglab Builder <borglab.launchpad@gmail.com>  Mon, 12 Jul 2021 03:06:41 +0000

gtsam (4.1.0-1ubuntu2~239.gbpe8c560) bionic; urgency=medium

  ** SNAPSHOT build @e8c560cfc525fa113757e34d901589ff73f24a1f **

  * updated changelog and patch files for snapshot 4.1.0-1ubuntu2~238.gbp79cd5d
  * modified changelog for distro xenial

 -- Borglab Builder <borglab.launchpad@gmail.com>  Mon, 12 Jul 2021 03:05:16 +0000

gtsam (4.1.0-1ubuntu2~238.gbp79cd5d) xenial; urgency=medium

  ** SNAPSHOT build @79cd5d13b48effab67257502320b3d6347c2629d **

  [ Borglab Builder ]
  ** SNAPSHOT build @06c10779918327e40265e22943be67ffd011187d **

  * modified changelog for distro focal

  [ Varun Agrawal ]
  * replaced boost with std for placeholders, bind and function
  * update all the tests

  [ Borglab Builder ]
  * commit of final snapshot version number update

 -- Borglab Builder <borglab.launchpad@gmail.com>  Mon, 12 Jul 2021 03:04:46 +0000

gtsam (4.1.0-1ubuntu2~236.gbp4b0649) focal; urgency=medium

  ** SNAPSHOT build @4b0649edaa9c6ea858493e6eda4dc59ba178b8d4 **

  * modified changelog for distro bionic

 -- Borglab Builder <borglab.launchpad@gmail.com>  Sun, 11 Jul 2021 03:06:34 +0000

gtsam (4.1.0-1ubuntu2~235.gbp276375) bionic; urgency=medium

  ** SNAPSHOT build @276375722f7a2fe3a2a3c6df512a8bad16b2645d **

  * updated changelog and patch files for snapshot 4.1.0-1ubuntu2~234.gbp0c5de7
  * modified changelog for distro xenial

 -- Borglab Builder <borglab.launchpad@gmail.com>  Sun, 11 Jul 2021 03:05:07 +0000

gtsam (4.1.0-1ubuntu2~234.gbp0c5de7) xenial; urgency=medium

  ** SNAPSHOT build @0c5de7b8a9fbb5adb23618a1dc063a8089ef4066 **

  [ Borglab Builder ]
  ** SNAPSHOT build @f455ffa586947b920034b2e5ffc40adf015d0aa6 **

  * modified changelog for distro focal
  * commit of final snapshot version number update

  [ John Lambert ]
  * improve docs about compiling without TBB
  * improve wrapper compilation instructions, when TBB not installed

 -- Borglab Builder <borglab.launchpad@gmail.com>  Sun, 11 Jul 2021 03:04:36 +0000

gtsam (4.1.0-1ubuntu2~232.gbp1054ab) focal; urgency=medium

  ** SNAPSHOT build @1054ab8a4ac119c6323ffd4f04bd2624b321b9b9 **

  * modified changelog for distro bionic

 -- Borglab Builder <borglab.launchpad@gmail.com>  Sat, 10 Jul 2021 03:06:48 +0000

gtsam (4.1.0-1ubuntu2~231.gbp6b0a2a) bionic; urgency=medium

  ** SNAPSHOT build @6b0a2a6b0758ffd495d1f0bfa1ba1e8962bdc6a0 **

  * updated changelog and patch files for snapshot 4.1.0-1ubuntu2~230.gbpcedbac
  * modified changelog for distro xenial

 -- Borglab Builder <borglab.launchpad@gmail.com>  Sat, 10 Jul 2021 03:05:18 +0000

gtsam (4.1.0-1ubuntu2~230.gbpcedbac) xenial; urgency=medium

  ** SNAPSHOT build @cedbacbba40319bb6f23fc2759f77fb4db38d410 **

  [ Borglab Builder ]
  ** SNAPSHOT build @3ff67d665c89525d5631567830dfbb19e8b57738 **

  * modified changelog for distro focal
  * commit of final snapshot version number update

  [ Varun Agrawal ]
  * Added lots of tests for BetweenFactor
  * add Pose3 expmap to wrapper
  * typo fix
  * cleaner variables
  * fix dimension for Pose3 test

 -- Borglab Builder <borglab.launchpad@gmail.com>  Sat, 10 Jul 2021 03:04:42 +0000

gtsam (4.1.0-1ubuntu2~228.gbp15dc38) focal; urgency=medium

  ** SNAPSHOT build @15dc38e0bb73bdfe615f2cbc541acee1f58e82b6 **

  * modified changelog for distro bionic

 -- Borglab Builder <borglab.launchpad@gmail.com>  Thu, 08 Jul 2021 03:06:42 +0000

gtsam (4.1.0-1ubuntu2~227.gbpc93781) bionic; urgency=medium

  ** SNAPSHOT build @c937812df2462ce1dfbacb6ba1a65a51683a0954 **

  * updated changelog and patch files for snapshot 4.1.0-1ubuntu2~226.gbpd6c3fb
  * modified changelog for distro xenial

 -- Borglab Builder <borglab.launchpad@gmail.com>  Thu, 08 Jul 2021 03:05:16 +0000

gtsam (4.1.0-1ubuntu2~226.gbpd6c3fb) xenial; urgency=medium

  ** SNAPSHOT build @d6c3fbcbd2bf516bac63d29e9228f49aba50b9b9 **

  [ Borglab Builder ]
  ** SNAPSHOT build @8d1cb43ca246b24c646e5abe2b0e5a7d1c9fd5bf **

  * modified changelog for distro focal

  [ acxz ]
  * update boost::bind usage
  * explicitly use boost::placeholders:_X for compilers that do not respect function scope

  [ Akash Patel ]
  * formatting

  [ acxz ]
  * formatting
  * using using for boost placeholders in tests
  * formatting

  [ Borglab Builder ]
  * commit of final snapshot version number update

 -- Borglab Builder <borglab.launchpad@gmail.com>  Thu, 08 Jul 2021 03:04:46 +0000

gtsam (4.1.0-1ubuntu2~224.gbp91deca) focal; urgency=medium

  ** SNAPSHOT build @91deca59cd0187a1699239a80dd18dbe3f434952 **

  * modified changelog for distro bionic

 -- Borglab Builder <borglab.launchpad@gmail.com>  Thu, 01 Jul 2021 03:09:29 +0000

gtsam (4.1.0-1ubuntu2~223.gbpafa23d) bionic; urgency=medium

  ** SNAPSHOT build @afa23d98d7dbe10be8086f18679855c5bf462f78 **

  * updated changelog and patch files for snapshot 4.1.0-1ubuntu2~222.gbpd13af1
  * modified changelog for distro xenial

 -- Borglab Builder <borglab.launchpad@gmail.com>  Thu, 01 Jul 2021 03:08:00 +0000

gtsam (4.1.0-1ubuntu2~222.gbpd13af1) xenial; urgency=medium

  ** SNAPSHOT build @d13af1e8ed1b224831d3c758a8a70f065c87db68 **

  [ Borglab Builder ]
  ** SNAPSHOT build @9f59e38833fe76bb54d9ad0f01e4b5c08e4fc42a **

  * modified changelog for distro focal
  * commit of final snapshot version number update

  [ Jay Elrod ]
  * Add user-defined copy constructor for Rot2

 -- Borglab Builder <borglab.launchpad@gmail.com>  Thu, 01 Jul 2021 03:07:26 +0000

gtsam (4.1.0-1ubuntu2~220.gbpbbeed8) focal; urgency=medium

  ** SNAPSHOT build @bbeed8641717892e575b5e28a5463c0044bcf175 **

  * modified changelog for distro bionic

 -- Borglab Builder <borglab.launchpad@gmail.com>  Mon, 28 Jun 2021 03:07:12 +0000

gtsam (4.1.0-1ubuntu2~219.gbpaced86) bionic; urgency=medium

  ** SNAPSHOT build @aced865eed4095df4ed4b1cf7b54e5ee845db334 **

  * updated changelog and patch files for snapshot 4.1.0-1ubuntu2~218.gbp335b52
  * modified changelog for distro xenial

 -- Borglab Builder <borglab.launchpad@gmail.com>  Mon, 28 Jun 2021 03:05:40 +0000

gtsam (4.1.0-1ubuntu2~218.gbp335b52) xenial; urgency=medium

  ** SNAPSHOT build @335b52ac5d243a251e0fe338ac4dd95fca44eb26 **

  [ Borglab Builder ]
  ** SNAPSHOT build @c028252edba9635334dd89893356bdbfcf61ebba **

  * modified changelog for distro focal

  [ Milo Knowles ]
  * Add MagPoseFactor
  * Compute error in the body frame and fix print()
  * Improve docs

  [ Ayush Baid ]
  * Adding factor with shared calibration as a variable
  * fixing tests by moving to Cal3_S2
  * using fixed size matrix, and adding jacobian in homogeneous conversion
  * renaming key variable
  * fixing docstring
  * reverting jacobian computation from homogeneous function
  * adding prior on calibrations

  [ Fan Jiang ]
  * Working CustomFactor
  * Change to using nullptr
  * Allow KeyVector to just be lists
  * Add comment on functor signature
  * Add comment in gtsam.i
  * Add printing for CustomFactor
  * Remove unnecessary comment
  * Add documentation
  * Address Frank's comments
  * Add more comments

  [ HMellor ]
  * Correct ImuFactorExamples frame description

  [ Varun Agrawal ]
  * update docstrings and format
  * Add Akshay's Cal3Bundler test
  * account for radial distortion in initial guess for `calibrate`

  [ Tim McGrath ]
  * fix bug on computation of SO(3) logmap

  [ Milo Knowles ]
  * Update commment syntax and replace typedef with using

  [ Varun Agrawal ]
  * initialize with intrinsic coordinates which has radial distortion modeled
  * add all of Akshay's tests for default model

  [ Borglab Builder ]
  * commit of final snapshot version number update

  [ Varun Agrawal ]
  * addressed comments and added an additional test
  * make rr and g as const

  [ Dan Barladeanu ]
  * Comments Only.
  * fix comment to docstring

  [ Frank Dellaert ]
  * Added Range to Point2

  [ Fan Jiang ]
  * Fixed Python factor for TBB
  * Trajectory Estimation example
  * Add unit test for optimization a factor graph
  * Address Frank's comments
  * Fix example in docs

  [ Varun Agrawal ]
  * fix bug in LinearContainerFactor and warnings about Point3
  * added test for this issue

  [ Ayush Baid ]
  * updating tests
  * creating 18 point example

  [ Milo Knowles ]
  * Move MagPoseFactor to gtsam

  [ Ayush Baid ]
  * switching to sampson point line error
  * fixing jacobians and reformatting
  * changing error values in test
  * adding jacobians on input points
  * adding jacobians on input points
  * moving to squared sampson error
  * using correct jacobian computation for calibration
  * fixing unit tests

  [ John Lambert ]
  * add transformFrom() for Point3 in Similarity3

  [ Ayush Baid ]
  * adding 11 point example for cal3bundler
  * fixing test cases

  [ Jose Luis Blanco Claraco ]
  * add expressions for cross() and dot()

  [ Varun Agrawal ]
  * merge double into Values templates
  * add cmake command to run GTSAM python tests

  [ Akshay Krishnan ]
  * removing Sampson error + some tests cleanup
  * increasing calibrate() tolerance
  * small covariance change

  [ akrishnan86 ]
  * formatting changes
  * removing duplicate data file

  [ acxz ]
  * use size_t variable type
  * update timeLago.cpp with newer Sampler interface
  * use size_t variable type

  [ Varun Agrawal ]
  * Squashed 'wrap/' changes from 0124bcc45..07330d100

  [ Akshay Krishnan ]
  * removing failing test and unused data

  [ akrishnan86 ]
  * updating documentation for factor

  [ acxz ]
  * replace deprecated tbb functionality
  * add comment for purpose of variable

  [ Akshay Krishnan ]
  * updating points name, constexpr
  * changing to macro EssenstialMatrixfactor4
  * all jacobian tests for essential matrix use macro

  [ akrishnan86 ]
  * formatting example

  [ Varun Agrawal ]
  * update the pgp servers to get the LLVM GPG key
  * update key server in other workflow files

 -- Borglab Builder <borglab.launchpad@gmail.com>  Mon, 28 Jun 2021 03:05:04 +0000

gtsam (4.1.0-1ubuntu2~216.gbpe4fa26) focal; urgency=medium

  ** SNAPSHOT build @e4fa26bc2c4193dd9398e4bf3537a2859d6ee0d1 **

  * modified changelog for distro bionic

 -- Borglab Builder <borglab.launchpad@gmail.com>  Thu, 03 Jun 2021 05:07:20 +0000

gtsam (4.1.0-1ubuntu2~215.gbp2d9699) bionic; urgency=medium

  ** SNAPSHOT build @2d9699936ee572e28bc3117d54c67d328b5fc7a3 **

  * updated changelog and patch files for snapshot 4.1.0-1ubuntu2~214.gbp4ee04e
  * modified changelog for distro xenial

 -- Borglab Builder <borglab.launchpad@gmail.com>  Thu, 03 Jun 2021 05:05:52 +0000

gtsam (4.1.0-1ubuntu2~214.gbp4ee04e) xenial; urgency=medium

  ** SNAPSHOT build @4ee04ea292b2a63743fe602bd5c58e073af41330 **

  [ Borglab Builder ]
  ** SNAPSHOT build @4e1f540d2b09a959657a5c1db44c7b66d388c8d5 **

  * modified changelog for distro focal

  [ Varun Agrawal ]
  * added destructor for CameraSet to remove warning

  [ Borglab Builder ]
  * commit of final snapshot version number update

 -- Borglab Builder <borglab.launchpad@gmail.com>  Thu, 03 Jun 2021 05:05:20 +0000

gtsam (4.1.0-1ubuntu2~212.gbp3435ee) focal; urgency=medium

  ** SNAPSHOT build @3435ee0d1f4b6894cbcb89b6fe68ce79339fb884 **

  * modified changelog for distro bionic

 -- Borglab Builder <borglab.launchpad@gmail.com>  Tue, 01 Jun 2021 05:37:34 +0000

gtsam (4.1.0-1ubuntu2~211.gbpc8bdaa) bionic; urgency=medium

  ** SNAPSHOT build @c8bdaa5986f968a85eb6d5c48dee678109c3923b **

  * updated changelog and patch files for snapshot 4.1.0-1ubuntu2~210.gbpa60972
  * modified changelog for distro xenial

 -- Borglab Builder <borglab.launchpad@gmail.com>  Tue, 01 Jun 2021 05:36:00 +0000

gtsam (4.1.0-1ubuntu2~210.gbpa60972) xenial; urgency=medium

  ** SNAPSHOT build @a60972021546cf7869195c9aaf61e1d1254693e7 **

  [ Borglab Builder ]
  ** SNAPSHOT build @69762c6a95c059b174e153d9e48464d314438a26 **

  * modified changelog for distro focal
  * commit of final snapshot version number update

  [ Varun Agrawal ]
  * add test for rekey of LinearContainerFactor
  * override the rekey methods so as to update the properties as well

 -- Borglab Builder <borglab.launchpad@gmail.com>  Tue, 01 Jun 2021 05:35:23 +0000

gtsam (4.1.0-1ubuntu2~208.gbpc076a2) focal; urgency=medium

  ** SNAPSHOT build @c076a25b365e760104fbffb1fbfbe73dea8432a5 **

  * modified changelog for distro bionic

 -- Borglab Builder <borglab.launchpad@gmail.com>  Fri, 28 May 2021 04:31:26 +0000

gtsam (4.1.0-1ubuntu2~207.gbp43a61d) bionic; urgency=medium

  ** SNAPSHOT build @43a61da879ffcc424739c576be923de086d1d7f8 **

  * updated changelog and patch files for snapshot 4.1.0-1ubuntu2~206.gbpf4ae37
  * modified changelog for distro xenial

 -- Borglab Builder <borglab.launchpad@gmail.com>  Fri, 28 May 2021 04:30:00 +0000

gtsam (4.1.0-1ubuntu2~206.gbpf4ae37) xenial; urgency=medium

  ** SNAPSHOT build @f4ae37bbf6e78fdefafb88797e46f9a6943cf2f9 **

  [ Borglab Builder ]
  ** SNAPSHOT build @564ac87341797922d682beaf81d2aaf356f87484 **

  * modified changelog for distro focal

  [ lcarlone ]
  * starting to implement tests and class for DisplacedPinholeCamera
  * removed new class and test
  * added test
  * created .h
  * done factor!
  * compiles and all tests pass!!
  * simple tests are passing, but now we start on the serious ones
  * fixed equals
  * error computation also looks fine!
  * moving to other tests
  * moving to noisy tests
  * fixed unit test
  * got it!
  * test failure: now we can start computing jacobians
  * trying to figure out jacobians
  * isolated schur complement!
  * pipeline up and running, need to fix Jacobians next, then Schur complement
  * debugging jacobians
  * still segfaults
  * working on new sym matrix
  * solving key problem
  * trying to fix crucial test
  * fixed optimization test: now we have to (i) allow reuse of same calibration, (ii) enable all other tests, (iii) remove cout
  * adding test with single key
  * removed tests that are not applicable - merging to develop now
  * fixed print, removed cout, test still failing
  * amended
  * moving to more appropriate construction of Hessian
  * getting better
  * test still failing
  * now I have a working prototype!
  * works now!!
  * getting ready to enable monocular operation
  * 2 tests to go
  * 1 test to go!
  * need to clean up templates and remove 2 redundant lines
  * removed extra "else"
  * added extra unit test
  * formatting
  * improved naming, formatting, comments
  * cleanup
  * fixed glitch highlighted by CI
  * trying to fix CI error
  * added comment

  [ Borglab Builder ]
  * commit of final snapshot version number update

 -- Borglab Builder <borglab.launchpad@gmail.com>  Fri, 28 May 2021 04:29:29 +0000

gtsam (4.1.0-1ubuntu2~204.gbp373a36) focal; urgency=medium

  ** SNAPSHOT build @373a36652658e1510209d0eff2935fa85c6c4e5f **

  * modified changelog for distro bionic

 -- Borglab Builder <borglab.launchpad@gmail.com>  Thu, 27 May 2021 04:04:30 +0000

gtsam (4.1.0-1ubuntu2~203.gbp2c9226) bionic; urgency=medium

  ** SNAPSHOT build @2c9226a8477b9c76a07e70a86340545e79a09c4b **

  * updated changelog and patch files for snapshot 4.1.0-1ubuntu2~202.gbpc9aa2c
  * modified changelog for distro xenial

 -- Borglab Builder <borglab.launchpad@gmail.com>  Thu, 27 May 2021 04:02:58 +0000

gtsam (4.1.0-1ubuntu2~202.gbpc9aa2c) xenial; urgency=medium

  ** SNAPSHOT build @c9aa2cdef430bdcc94f309cd82800530bd441d3b **

  [ Borglab Builder ]
  ** SNAPSHOT build @9c2873674ab68859f3864a9df604a174002329f8 **

  * modified changelog for distro focal
  * commit of final snapshot version number update

  [ lcarlone ]
  * addeed gnc example
  * added GNC example
  * adding knownOutlier input to GNC
  * all tests done!
  * user can now also set the weights to initialize gnc!
  * added comment on example interface
  * amended
  * fixed formatting glitch

 -- Borglab Builder <borglab.launchpad@gmail.com>  Thu, 27 May 2021 04:02:24 +0000

gtsam (4.1.0-1ubuntu2~200.gbp77f179) focal; urgency=medium

  ** SNAPSHOT build @77f179ff90ab2fa26a60fe3e6db972cce1528480 **

  * modified changelog for distro bionic

 -- Borglab Builder <borglab.launchpad@gmail.com>  Thu, 06 May 2021 03:07:50 +0000

gtsam (4.1.0-1ubuntu2~199.gbpdf21d3) bionic; urgency=medium

  ** SNAPSHOT build @df21d32c7547f96f75b3cd5082a3eed9569cc36f **

  * updated changelog and patch files for snapshot 4.1.0-1ubuntu2~198.gbpc43ac7
  * modified changelog for distro xenial

 -- Borglab Builder <borglab.launchpad@gmail.com>  Thu, 06 May 2021 03:06:22 +0000

gtsam (4.1.0-1ubuntu2~198.gbpc43ac7) xenial; urgency=medium

  ** SNAPSHOT build @c43ac7466f0c71d1ed9e7e3cc24be8840d41107f **

  [ Borglab Builder ]
  ** SNAPSHOT build @1faa6185ce0d7ed831c5911643afa5c719f6e135 **

  * modified changelog for distro focal

  [ Varun Agrawal ]
  * fix some interface todos
  * add pybind11/operators.h to interface template

  [ Borglab Builder ]
  * commit of final snapshot version number update

 -- Borglab Builder <borglab.launchpad@gmail.com>  Thu, 06 May 2021 03:05:46 +0000

gtsam (4.1.0-1ubuntu2~196.gbpd5851d) focal; urgency=medium

  ** SNAPSHOT build @d5851d94237de2ada1763acebcc39e620faa883f **

  * modified changelog for distro bionic

 -- Borglab Builder <borglab.launchpad@gmail.com>  Wed, 05 May 2021 03:07:25 +0000

gtsam (4.1.0-1ubuntu2~195.gbpb0ce7e) bionic; urgency=medium

  ** SNAPSHOT build @b0ce7e34aaac0ade7a45e10bd5e00d0695bc774d **

  * updated changelog and patch files for snapshot 4.1.0-1ubuntu2~194.gbp27fb89
  * modified changelog for distro xenial

 -- Borglab Builder <borglab.launchpad@gmail.com>  Wed, 05 May 2021 03:05:52 +0000

gtsam (4.1.0-1ubuntu2~194.gbp27fb89) xenial; urgency=medium

  ** SNAPSHOT build @27fb89fa111c17114218c4b26f344cac8e1f1651 **

  [ Borglab Builder ]
  ** SNAPSHOT build @544c376c1fb902fab00333bcaeee2b45023bdc5d **

  * modified changelog for distro focal
  * commit of final snapshot version number update

  [ Varun Agrawal ]
  * fix warnings from tests
  * fix unused warning
  * update boost download link

 -- Borglab Builder <borglab.launchpad@gmail.com>  Wed, 05 May 2021 03:05:17 +0000

gtsam (4.1.0-1ubuntu2~192.gbp0379fe) focal; urgency=medium

  ** SNAPSHOT build @0379fe99fae53b7bae1dc5bdbe5291407eb71948 **

  * modified changelog for distro bionic

 -- Borglab Builder <borglab.launchpad@gmail.com>  Sat, 01 May 2021 03:12:45 +0000

gtsam (4.1.0-1ubuntu2~191.gbpf09414) bionic; urgency=medium

  ** SNAPSHOT build @f09414848eeda9d28e7006563231cfa854a965d8 **

  * updated changelog and patch files for snapshot 4.1.0-1ubuntu2~190.gbpedd691
  * modified changelog for distro xenial

 -- Borglab Builder <borglab.launchpad@gmail.com>  Sat, 01 May 2021 03:11:06 +0000

gtsam (4.1.0-1ubuntu2~190.gbpedd691) xenial; urgency=medium

  ** SNAPSHOT build @edd691483423a4c61d7e1a494d44a62a0f16d760 **

  [ Borglab Builder ]
  ** SNAPSHOT build @c5f2b5fd3600450266c29789dbcc955603e7fc89 **

  * modified changelog for distro focal

  [ Varun Agrawal ]
  * override print methods and update wrapper

  [ Borglab Builder ]
  * commit of final snapshot version number update

  [ Varun Agrawal ]
  * remove virtual from overridden methods, add virtual destructors to appease compiler

 -- Borglab Builder <borglab.launchpad@gmail.com>  Sat, 01 May 2021 03:10:22 +0000

gtsam (4.1.0-1ubuntu2~188.gbpfd465d) focal; urgency=medium

  ** SNAPSHOT build @fd465d32b082b7d066dbf48c64722dea932f7edd **

  * modified changelog for distro bionic

 -- Borglab Builder <borglab.launchpad@gmail.com>  Fri, 30 Apr 2021 03:11:32 +0000

gtsam (4.1.0-1ubuntu2~187.gbp5b07ec) bionic; urgency=medium

  ** SNAPSHOT build @5b07ec67c40eee3f31f978ad07fec2e5d2ec4f34 **

  * updated changelog and patch files for snapshot 4.1.0-1ubuntu2~186.gbpce7d22
  * modified changelog for distro xenial

 -- Borglab Builder <borglab.launchpad@gmail.com>  Fri, 30 Apr 2021 03:09:54 +0000

gtsam (4.1.0-1ubuntu2~186.gbpce7d22) xenial; urgency=medium

  ** SNAPSHOT build @ce7d22e491faadb689500aadacb96ee1e3343c10 **

  [ Borglab Builder ]
  ** SNAPSHOT build @ea603d89b40105883881773bf188d79b7ecdba32 **

  * modified changelog for distro focal

  [ Gerry Chen ]
  * Squashed 'wrap/' changes from 5ddaff8ba..b43f7c6d7
  * update gtsam.i print function declarations
  * update default args to match with c++
  * include pybind11/function

  [ Varun Agrawal ]
  * print default arguments update

  [ Borglab Builder ]
  * commit of final snapshot version number update

 -- Borglab Builder <borglab.launchpad@gmail.com>  Fri, 30 Apr 2021 03:09:11 +0000

gtsam (4.1.0-1ubuntu2~184.gbp8e0b77) focal; urgency=medium

  ** SNAPSHOT build @8e0b774d102754a2f749a1a797be4234689115fd **

  * modified changelog for distro bionic

 -- Borglab Builder <borglab.launchpad@gmail.com>  Thu, 29 Apr 2021 03:09:07 +0000

gtsam (4.1.0-1ubuntu2~183.gbpcc6d2c) bionic; urgency=medium

  ** SNAPSHOT build @cc6d2cbe277e21b6516519d3f3fc01489828ebcd **

  * updated changelog and patch files for snapshot 4.1.0-1ubuntu2~182.gbp45b6a5
  * modified changelog for distro xenial

 -- Borglab Builder <borglab.launchpad@gmail.com>  Thu, 29 Apr 2021 03:07:41 +0000

gtsam (4.1.0-1ubuntu2~182.gbp45b6a5) xenial; urgency=medium

  ** SNAPSHOT build @45b6a5d2f7ce51e243a68b409ca81a4161e551be **

  [ Borglab Builder ]
  ** SNAPSHOT build @c6448c2f7bfef9acffc6b05d39ffd23eed296cd7 **

  * modified changelog for distro focal
  * commit of final snapshot version number update

  [ Jose Luis Blanco-Claraco ]
  * Avoid potential wrong memory access

 -- Borglab Builder <borglab.launchpad@gmail.com>  Thu, 29 Apr 2021 03:07:12 +0000

gtsam (4.1.0-1ubuntu2~180.gbpbc1315) focal; urgency=medium

  ** SNAPSHOT build @bc1315688dd60ff80c91615fd5fc635e8f4b82ae **

  * modified changelog for distro bionic

 -- Borglab Builder <borglab.launchpad@gmail.com>  Sat, 24 Apr 2021 03:16:10 +0000

gtsam (4.1.0-1ubuntu2~179.gbpdf0218) bionic; urgency=medium

  ** SNAPSHOT build @df0218b5ba3637b5b31a98ecab7aa3a6ecaaadaa **

  * updated changelog and patch files for snapshot 4.1.0-1ubuntu2~178.gbp4ed572
  * modified changelog for distro xenial

 -- Borglab Builder <borglab.launchpad@gmail.com>  Sat, 24 Apr 2021 03:14:23 +0000

gtsam (4.1.0-1ubuntu2~178.gbp4ed572) xenial; urgency=medium

  ** SNAPSHOT build @4ed572c0b49be0b944bd9132d9f5e56e6161363e **

  [ Borglab Builder ]
  ** SNAPSHOT build @c96763d63ecf0a40e2b02c3404547c10b6c5e7a2 **

  * modified changelog for distro focal
  * commit of final snapshot version number update

  [ Varun Agrawal ]
  * fix printing of preintegration params

 -- Borglab Builder <borglab.launchpad@gmail.com>  Sat, 24 Apr 2021 03:13:34 +0000

gtsam (4.1.0-1ubuntu2~176.gbp92944d) focal; urgency=medium

  ** SNAPSHOT build @92944d2e1249072025ad207fd5121ea3737a3718 **

  * modified changelog for distro bionic

 -- Borglab Builder <borglab.launchpad@gmail.com>  Thu, 22 Apr 2021 03:15:53 +0000

gtsam (4.1.0-1ubuntu2~175.gbpb8219d) bionic; urgency=medium

  ** SNAPSHOT build @b8219dbfdb7146b40cd439e262fb23ba7bef6dbd **

  * updated changelog and patch files for snapshot 4.1.0-1ubuntu2~174.gbp7bcd8c
  * modified changelog for distro xenial

 -- Borglab Builder <borglab.launchpad@gmail.com>  Thu, 22 Apr 2021 03:14:19 +0000

gtsam (4.1.0-1ubuntu2~174.gbp7bcd8c) xenial; urgency=medium

  ** SNAPSHOT build @7bcd8c90301c7d71801f7ec58d2b4e0fefab6143 **

  [ Borglab Builder ]
  ** SNAPSHOT build @f6842967c4cbb65d507e0ccce540059501f61f33 **

  * modified changelog for distro focal
  * commit of final snapshot version number update

  [ Varun Agrawal ]
  * Squashed 'wrap/' changes from b2144a712..0124bcc45
  * assign default variables for string in print()

 -- Borglab Builder <borglab.launchpad@gmail.com>  Thu, 22 Apr 2021 03:13:40 +0000

gtsam (4.1.0-1ubuntu2~172.gbpe4fabb) focal; urgency=medium

  ** SNAPSHOT build @e4fabb19e6622d527de989a68ddfcde464acf4c8 **

  * modified changelog for distro bionic

 -- Borglab Builder <borglab.launchpad@gmail.com>  Wed, 21 Apr 2021 03:15:33 +0000

gtsam (4.1.0-1ubuntu2~171.gbp685f72) bionic; urgency=medium

  ** SNAPSHOT build @685f72b67f579e9d2ecf2d7902621324dd1685a4 **

  * updated changelog and patch files for snapshot 4.1.0-1ubuntu2~170.gbpc50efc
  * modified changelog for distro xenial

 -- Borglab Builder <borglab.launchpad@gmail.com>  Wed, 21 Apr 2021 03:14:02 +0000

gtsam (4.1.0-1ubuntu2~170.gbpc50efc) xenial; urgency=medium

  ** SNAPSHOT build @c50efc04c2df11330746cfac670ee68892d84a34 **

  [ Borglab Builder ]
  ** SNAPSHOT build @c9fb8dd828a06c351b865490fc1b336250a03720 **

  * modified changelog for distro focal
  * commit of final snapshot version number update

  [ Varun Agrawal ]
  * Squashed 'wrap/' changes from 903694b77..b2144a712

 -- Borglab Builder <borglab.launchpad@gmail.com>  Wed, 21 Apr 2021 03:13:26 +0000

gtsam (4.1.0-1ubuntu2~168.gbpf27077) focal; urgency=medium

  ** SNAPSHOT build @f27077dc5070d91aa5defe9625310d22fcbdd303 **

  * modified changelog for distro bionic

 -- Borglab Builder <borglab.launchpad@gmail.com>  Tue, 20 Apr 2021 03:15:33 +0000

gtsam (4.1.0-1ubuntu2~167.gbp449dca) bionic; urgency=medium

  ** SNAPSHOT build @449dca6b8d5a98a16c75abe2cf414ded5c43f7a5 **

  * updated changelog and patch files for snapshot 4.1.0-1ubuntu2~166.gbp6c4569
  * modified changelog for distro xenial

 -- Borglab Builder <borglab.launchpad@gmail.com>  Tue, 20 Apr 2021 03:13:55 +0000

gtsam (4.1.0-1ubuntu2~166.gbp6c4569) xenial; urgency=medium

  ** SNAPSHOT build @6c45692a219a152c2a1a0eb5aff8985ec60fa95e **

  [ Borglab Builder ]
  ** SNAPSHOT build @1f9a422671d5cd09996347e027071aa94cc6574a **

  * modified changelog for distro focal

  [ Varun Agrawal ]
  * remove redundant stuff

  [ Borglab Builder ]
  * commit of final snapshot version number update

  [ Varun Agrawal ]
  * Squashed 'wrap/' changes from b80bc63cf..903694b77

 -- Borglab Builder <borglab.launchpad@gmail.com>  Tue, 20 Apr 2021 03:13:10 +0000

gtsam (4.1.0-1ubuntu2~164.gbpdd45d0) focal; urgency=medium

  ** SNAPSHOT build @dd45d00215cd930be518521279821ccc3f7c3be6 **

  * modified changelog for distro bionic

 -- Borglab Builder <borglab.launchpad@gmail.com>  Mon, 19 Apr 2021 03:17:18 +0000

gtsam (4.1.0-1ubuntu2~163.gbpd46411) bionic; urgency=medium

  ** SNAPSHOT build @d4641198695c7234414f7b024e7e3112bba54221 **

  * updated changelog and patch files for snapshot 4.1.0-1ubuntu2~162.gbp111daa
  * modified changelog for distro xenial

 -- Borglab Builder <borglab.launchpad@gmail.com>  Mon, 19 Apr 2021 03:15:47 +0000

gtsam (4.1.0-1ubuntu2~162.gbp111daa) xenial; urgency=medium

  ** SNAPSHOT build @111daae084f2b77a05375fd274009e582b539269 **

  [ Borglab Builder ]
  ** SNAPSHOT build @a4157a94c0b20444661b030336d6113eb9d1aa84 **

  * modified changelog for distro focal

  [ Asa Hammond ]
  * Remove unused body_P_sensor param

  [ Borglab Builder ]
  * commit of final snapshot version number update

  [ Asa Hammond ]
  * update docstring for dt param

 -- Borglab Builder <borglab.launchpad@gmail.com>  Mon, 19 Apr 2021 03:15:10 +0000

gtsam (4.1.0-1ubuntu2~160.gbpfc429e) focal; urgency=medium

  ** SNAPSHOT build @fc429e86ac518ed3c69bb2bb3c38c0ffe76abdcf **

  * modified changelog for distro bionic

 -- Borglab Builder <borglab.launchpad@gmail.com>  Sun, 18 Apr 2021 03:16:11 +0000

gtsam (4.1.0-1ubuntu2~159.gbp56ed47) bionic; urgency=medium

  ** SNAPSHOT build @56ed47f7850e0aec4a80a790a17a49f602803a3e **

  * updated changelog and patch files for snapshot 4.1.0-1ubuntu2~158.gbpaed1c9
  * modified changelog for distro xenial

 -- Borglab Builder <borglab.launchpad@gmail.com>  Sun, 18 Apr 2021 03:14:43 +0000

gtsam (4.1.0-1ubuntu2~158.gbpaed1c9) xenial; urgency=medium

  ** SNAPSHOT build @aed1c93befe1f7ca0825c85c786ba3b6fe720fd4 **

  [ Borglab Builder ]
  ** SNAPSHOT build @85368e444e62a0f5a2c284b5d31e92bf5a6e8aa1 **

  * modified changelog for distro focal

  [ Varun Agrawal ]
  * Squashed 'wrap/' changes from bae34fac8..b80bc63cf

  [ Borglab Builder ]
  * commit of final snapshot version number update

 -- Borglab Builder <borglab.launchpad@gmail.com>  Sun, 18 Apr 2021 03:14:08 +0000

gtsam (4.1.0-1ubuntu2~156.gbpf2210f) focal; urgency=medium

  ** SNAPSHOT build @f2210f63eb8c79fe5beebe93aaa5d3c32f92663c **

  * modified changelog for distro bionic

 -- Borglab Builder <borglab.launchpad@gmail.com>  Sat, 17 Apr 2021 03:13:56 +0000

gtsam (4.1.0-1ubuntu2~155.gbp211437) bionic; urgency=medium

  ** SNAPSHOT build @211437271f9e31e32235412969df5e033f49e852 **

  * updated changelog and patch files for snapshot 4.1.0-1ubuntu2~154.gbp3bafe6
  * modified changelog for distro xenial

 -- Borglab Builder <borglab.launchpad@gmail.com>  Sat, 17 Apr 2021 03:12:22 +0000

gtsam (4.1.0-1ubuntu2~154.gbp3bafe6) xenial; urgency=medium

  ** SNAPSHOT build @3bafe6c809b1e1feb63b66e3160a7d587c430261 **

  [ Borglab Builder ]
  ** SNAPSHOT build @947e45b0279e526e6e8dce5ece55613253146f0a **

  * modified changelog for distro focal

  [ Navid Mahabadi ]
  * fix: UnaryFactor Jacobian
  * update: use avialble rot2 class

  [ Borglab Builder ]
  * commit of final snapshot version number update

 -- Borglab Builder <borglab.launchpad@gmail.com>  Sat, 17 Apr 2021 03:11:48 +0000

gtsam (4.1.0-1ubuntu2~152.gbp8e2138) focal; urgency=medium

  ** SNAPSHOT build @8e213840f001a43eb79e439a33e882e275e0d54e **

  * modified changelog for distro bionic

 -- Borglab Builder <borglab.launchpad@gmail.com>  Wed, 14 Apr 2021 03:14:27 +0000

gtsam (4.1.0-1ubuntu2~151.gbp3c277c) bionic; urgency=medium

  ** SNAPSHOT build @3c277c3d399995393f0df4a2ad0aca921ba4799c **

  * updated changelog and patch files for snapshot 4.1.0-1ubuntu2~150.gbp41f7b4
  * modified changelog for distro xenial

 -- Borglab Builder <borglab.launchpad@gmail.com>  Wed, 14 Apr 2021 03:12:50 +0000

gtsam (4.1.0-1ubuntu2~150.gbp41f7b4) xenial; urgency=medium

  ** SNAPSHOT build @41f7b41037815962bd4f17919208e418041f5b9f **

  [ Borglab Builder ]
  ** SNAPSHOT build @045f0e84851327266bd0a730aec365856e6d46b7 **

  * modified changelog for distro focal
  * commit of final snapshot version number update

  [ Gerry Chen ]
  * Squashed 'wrap/' changes from 5ddaff8ba..bae34fac8
  * include pybind::iostream to the python wrapper cpp template
  * documentation about wrap update instructions

 -- Borglab Builder <borglab.launchpad@gmail.com>  Wed, 14 Apr 2021 03:12:02 +0000

gtsam (4.1.0-1ubuntu2~148.gbpce06c9) focal; urgency=medium

  ** SNAPSHOT build @ce06c95c4a68b44d27e8d49241c9317038279249 **

  * modified changelog for distro bionic

 -- Borglab Builder <borglab.launchpad@gmail.com>  Fri, 09 Apr 2021 03:10:55 +0000

gtsam (4.1.0-1ubuntu2~147.gbpe814d9) bionic; urgency=medium

  ** SNAPSHOT build @e814d9286a0e2a6042e7a69e49b787623f5e48f3 **

  * updated changelog and patch files for snapshot 4.1.0-1ubuntu2~146.gbp9deb2f
  * modified changelog for distro xenial

 -- Borglab Builder <borglab.launchpad@gmail.com>  Fri, 09 Apr 2021 03:09:26 +0000

gtsam (4.1.0-1ubuntu2~146.gbp9deb2f) xenial; urgency=medium

  ** SNAPSHOT build @9deb2fd03de03b73ea80a6ad8c405589efdeee2b **

  [ Borglab Builder ]
  ** SNAPSHOT build @8dc4b4405e86e719dac60719417cb0a73cbc5fec **

  * modified changelog for distro focal

  [ Aleksei Evlampev ]
  * fix boost serialization version includes
  * remove unnecessary includes in SubgraphBuilder.h

  [ Varun Agrawal ]
  * change KeyFormatter from boost::function to std::function
  * bunch of minor fixes

  [ Borglab Builder ]
  * commit of final snapshot version number update

  [ Gerry Chen ]
  * remove boost::function from Key.h

  [ Aleksei Evlampev ]
  * return back including boost version.hpp header

 -- Borglab Builder <borglab.launchpad@gmail.com>  Fri, 09 Apr 2021 03:08:54 +0000

gtsam (4.1.0-1ubuntu2~144.gbp356d7a) focal; urgency=medium

  ** SNAPSHOT build @356d7ad5e6a1b05b808dbe2c990d004082436051 **

  * modified changelog for distro bionic

 -- Borglab Builder <borglab.launchpad@gmail.com>  Thu, 08 Apr 2021 03:18:25 +0000

gtsam (4.1.0-1ubuntu2~143.gbp68807d) bionic; urgency=medium

  ** SNAPSHOT build @68807d08728d967afe59a4406df6b37a6573cf2e **

  * updated changelog and patch files for snapshot 4.1.0-1ubuntu2~142.gbpe35641
  * modified changelog for distro xenial

 -- Borglab Builder <borglab.launchpad@gmail.com>  Thu, 08 Apr 2021 03:16:54 +0000

gtsam (4.1.0-1ubuntu2~142.gbpe35641) xenial; urgency=medium

  ** SNAPSHOT build @e35641762afed3216c317ee8ad78824d3e76aacb **

  [ Borglab Builder ]
  ** SNAPSHOT build @19205e223f21fc70c09d3e9fe03003b050670eaa **

  * modified changelog for distro focal
  * commit of final snapshot version number update

  [ Varun Agrawal ]
  * added double as a template for PriorFactor, NavState retract and local, some formatting
  * disable Wrapper CI for GCC 5 until we optimize the wrapper

 -- Borglab Builder <borglab.launchpad@gmail.com>  Thu, 08 Apr 2021 03:16:23 +0000

gtsam (4.1.0-1ubuntu2~140.gbp34fe9f) focal; urgency=medium

  ** SNAPSHOT build @34fe9faa6fb04dc79ac38cd83c646e1e13c6e898 **

  * modified changelog for distro bionic

 -- Borglab Builder <borglab.launchpad@gmail.com>  Mon, 05 Apr 2021 03:17:06 +0000

gtsam (4.1.0-1ubuntu2~139.gbp996292) bionic; urgency=medium

  ** SNAPSHOT build @99629253d799602df89eda2f20580ea6129a2601 **

  * updated changelog and patch files for snapshot 4.1.0-1ubuntu2~138.gbp8de26a
  * modified changelog for distro xenial

 -- Borglab Builder <borglab.launchpad@gmail.com>  Mon, 05 Apr 2021 03:15:33 +0000

gtsam (4.1.0-1ubuntu2~138.gbp8de26a) xenial; urgency=medium

  ** SNAPSHOT build @8de26aeea1a675c7d3b863619e41ffe2ab40ecc5 **

  [ Borglab Builder ]
  ** SNAPSHOT build @6cb85fdd9e2dcfb26c9a13c0c2a43eabf36b7f8f **

  * modified changelog for distro focal
  * commit of final snapshot version number update

  [ Frank Dellaert ]
  * Added double as template arg

 -- Borglab Builder <borglab.launchpad@gmail.com>  Mon, 05 Apr 2021 03:14:55 +0000

gtsam (4.1.0-1ubuntu2~136.gbp626105) focal; urgency=medium

  ** SNAPSHOT build @626105d20c6d8d72d9e9177b57a9e068eeca9936 **

  * modified changelog for distro bionic

 -- Borglab Builder <borglab.launchpad@gmail.com>  Sat, 03 Apr 2021 03:14:54 +0000

gtsam (4.1.0-1ubuntu2~135.gbp0399bf) bionic; urgency=medium

  ** SNAPSHOT build @0399bf98210e555a5649817b97a221cb66233b1f **

  * updated changelog and patch files for snapshot 4.1.0-1ubuntu2~134.gbpb2b7b6
  * modified changelog for distro xenial

 -- Borglab Builder <borglab.launchpad@gmail.com>  Sat, 03 Apr 2021 03:13:26 +0000

gtsam (4.1.0-1ubuntu2~134.gbpb2b7b6) xenial; urgency=medium

  ** SNAPSHOT build @b2b7b6c8ad0814fbec5df6de23d178ff19c04bb9 **

  [ Borglab Builder ]
  ** SNAPSHOT build @3bafe02c6532d57ea46cc4e6f82eb3540402d33b **

  * modified changelog for distro focal
  * commit of final snapshot version number update

  [ Varun Agrawal ]
  * Squashed 'wrap/' changes from 96ccdfd0b..5ddaff8ba
  * operator overloading for compose
  * add operator overloading and fix some TODOs in the wrapper

 -- Borglab Builder <borglab.launchpad@gmail.com>  Sat, 03 Apr 2021 03:12:54 +0000

gtsam (4.1.0-1ubuntu2~132.gbpad50c4) focal; urgency=medium

  ** SNAPSHOT build @ad50c473686cf7843b8d15a9dfd43e3d77ba6eae **

  * modified changelog for distro bionic

 -- Borglab Builder <borglab.launchpad@gmail.com>  Mon, 29 Mar 2021 03:18:18 +0000

gtsam (4.1.0-1ubuntu2~131.gbpbb3275) bionic; urgency=medium

  ** SNAPSHOT build @bb3275fa3d4020e5fab5ef6941fbdd9aab6426dd **

  * updated changelog and patch files for snapshot 4.1.0-1ubuntu2~130.gbp0f50b8
  * modified changelog for distro xenial

 -- Borglab Builder <borglab.launchpad@gmail.com>  Mon, 29 Mar 2021 03:16:46 +0000

gtsam (4.1.0-1ubuntu2~130.gbp0f50b8) xenial; urgency=medium

  ** SNAPSHOT build @0f50b8ea7761b512fcf59b7cccef9b4e25a990da **

  [ Borglab Builder ]
  ** SNAPSHOT build @a5efe442b16bcf8677383f0766a73a115c0777c7 **

  * modified changelog for distro focal

  [ Milo Knowles ]
  * Three examples of failing PartialPriorFactor<Pose3> Jacobians
  * Add successful unit test for identity pose
  * Correct Jacobian in PartialPriorFactor, modify derived factors for compatibility
  * Change mask to indices and update factor docstring
  * Prefer localCoordinates over logmap
  * Fix x/y mismatch in unit tests
  * Add constructor tests and extend tests to Pose2
  * Switch to cleaner T::Logmap
  * Fix incorrect Vector dimension that was causing CI failures
  * Add LocalCoordinates() to ProductLieGroup and remove unnecessary <Eigen/Core> include to reduce compile memory
  * Fix Rot3::LocalCoordinates runtime error when using Cayley map

  [ Borglab Builder ]
  * commit of final snapshot version number update

 -- Borglab Builder <borglab.launchpad@gmail.com>  Mon, 29 Mar 2021 03:16:08 +0000

gtsam (4.1.0-1ubuntu2~128.gbpf300d8) focal; urgency=medium

  ** SNAPSHOT build @f300d8f18b8d8f52dffb82570b19b8d3b9a0bb3d **

  * modified changelog for distro bionic

 -- Borglab Builder <borglab.launchpad@gmail.com>  Sat, 27 Mar 2021 03:15:14 +0000

gtsam (4.1.0-1ubuntu2~127.gbp8d0143) bionic; urgency=medium

  ** SNAPSHOT build @8d0143eeb43a713b130ecd379b00e80f487e83b2 **

  * updated changelog and patch files for snapshot 4.1.0-1ubuntu2~126.gbp3ff01b
  * modified changelog for distro xenial

 -- Borglab Builder <borglab.launchpad@gmail.com>  Sat, 27 Mar 2021 03:13:43 +0000

gtsam (4.1.0-1ubuntu2~126.gbp3ff01b) xenial; urgency=medium

  ** SNAPSHOT build @3ff01b874cadfbcfa812d82847a8e80ce73654e6 **

  [ Borglab Builder ]
  ** SNAPSHOT build @996bbdecbb847dbc009f48c266d0c37bb720a95d **

  * modified changelog for distro focal

  [ Varun Agrawal ]
  * more specific version of python to test against
  * Squashed 'wrap/' changes from aae9b4605..3eff76f60
  * Squashed 'wrap/' changes from 3eff76f60..548e61b1f
  * added CMake variable to set the matlab.h include

  [ Borglab Builder ]
  * commit of final snapshot version number update

  [ Varun Agrawal ]
  * Squashed 'wrap/' changes from 548e61b1f..29628426d
  * switch back to simple python3
  * fix number of arguments to matlab_wrap for unstable
  * Squashed 'wrap/' changes from 29628426d..9a467794e
  * Squashed 'wrap/' changes from 9a467794e..96ccdfd0b

 -- Borglab Builder <borglab.launchpad@gmail.com>  Sat, 27 Mar 2021 03:13:04 +0000

gtsam (4.1.0-1ubuntu2~124.gbpbbe49f) focal; urgency=medium

  ** SNAPSHOT build @bbe49f1f01629feff8a61b7fd25c1141c39444b6 **

  * modified changelog for distro bionic

 -- Borglab Builder <borglab.launchpad@gmail.com>  Thu, 25 Mar 2021 03:24:58 +0000

gtsam (4.1.0-1ubuntu2~123.gbpe1f64c) bionic; urgency=medium

  ** SNAPSHOT build @e1f64c7798b8ffa0981a34f2de5d688a582d879a **

  * updated changelog and patch files for snapshot 4.1.0-1ubuntu2~122.gbpc3f436
  * modified changelog for distro xenial

 -- Borglab Builder <borglab.launchpad@gmail.com>  Thu, 25 Mar 2021 03:23:23 +0000

gtsam (4.1.0-1ubuntu2~122.gbpc3f436) xenial; urgency=medium

  ** SNAPSHOT build @c3f43601e06165ba8f26982415bb9ab3c3f8043a **

  [ Borglab Builder ]
  ** SNAPSHOT build @dbd3ce30d6abc208a5eed9d5ec36061e4aed7830 **

  * modified changelog for distro focal
  * commit of final snapshot version number update

  [ Varun Agrawal ]
  * fix numpy deprecation warnings

 -- Borglab Builder <borglab.launchpad@gmail.com>  Thu, 25 Mar 2021 03:22:48 +0000

gtsam (4.1.0-1ubuntu2~120.gbp63d1b5) focal; urgency=medium

  ** SNAPSHOT build @63d1b5606dd4f96d532eada6800de483ba7781c2 **

  * modified changelog for distro bionic

 -- Borglab Builder <borglab.launchpad@gmail.com>  Sun, 21 Mar 2021 03:05:47 +0000

gtsam (4.1.0-1ubuntu2~119.gbp3b8338) bionic; urgency=medium

  ** SNAPSHOT build @3b83383773ae5cadd3713d1785128531e72c79f0 **

  * updated changelog and patch files for snapshot 4.1.0-1ubuntu2~118.gbp5997d8
  * modified changelog for distro xenial

 -- Borglab Builder <borglab.launchpad@gmail.com>  Sun, 21 Mar 2021 03:04:16 +0000

gtsam (4.1.0-1ubuntu2~118.gbp5997d8) xenial; urgency=medium

  ** SNAPSHOT build @5997d836a704c81a0de9bb7f1c8f55fa4c52d4bd **

  [ Borglab Builder ]
  ** SNAPSHOT build @cd7189004dfd92a80b2b865cea8db5294de0459a **

  * modified changelog for distro focal

  [ David ]
  * Add unit test for oriented plane 3 factor jacobian
  * Fix OrientedPlane3Factor jacobian using numericalDerivative
  * Address Frank's comments and clean up changes
  * Update style and switch to errorVector()
  * Fix all unit tests. Only remaining item is the analytical Jacobian for Unit3::localCoordinates.

  [ lcarlone ]
  * adding robust cost function - version 1
  * robust noise in place - test fails due to non-isotropic covariance?
  * solving issue with robust model
  * attempting robustification in Frobenius factor
  * added nice unit test
  * improved test
  * added check and unit test
  * added control over minimum rank in ShonanAveraging example, and resolved hard-coded sigma in FrobeniusFactor
  * reverted changes to cproject and language settings
  * fixed typo
  * reverted changes to cproject

  [ jingwuOUO ]
  * Add acc power method in Alg6
  * Completed and tested power method with unittest
  * Added PowerMinimumEigenValue method and unittest.
  * feat: Add  Best Heavy Ball alg  to set beta
  * Refactor power and accelerated method

  [ Frank dellaert ]
  * Fixed some warnings
  * Printing now transpose
  * Simplified evaluateError
  * Use keyFormatter
  * Added unit test for issue 561

  [ jingwuOUO ]
  * Reformat code.
  * Small fix
  * Revise according to Frank and David's comments
  * Correct unittest input error
  * Added more detailed documentation
  * Fixed not solve errors and detailed documentation
  * Revised as David's second review
  * Refined unittest
  * Delete forcing compare eigenvector in unittest
  * Revised documentation
  * Fixed forcing comparing eigenvector.

  [ Varun Agrawal ]
  * Roustify BinaryMeasurements in a functional way, plus formatting
  * Remove goto, update docs, formatting
  * delete old, unused file
  * pass in params to optimizer

  [ jingwuOUO ]
  * Fixed doxygen

  [ Frank dellaert ]
  * Initial design

  [ lcarlone ]
  * starting to create test and code for gncParams
  * added equals in NonlinearOptimizerParams
  * params parsed correctly
  * added gnc loop
  * now we have very cool tests!
  * 2 tests to go
  * simplified small test to make it more understandable
  * 1 test to go
  * stuck on conversion of noise model
  * finally I have a way to properly change the noise model!
  * working on make graph
  * new constructor test which gets rid of robust loss now passes!
  * yay! only the final monster to go!
  * added verbosity
  * ladies and gents... GNC!
  * added functionality to fix weights
  * correct formatting
  * done - PGO works like a charm!

  [ Varun Agrawal ]
  * Removed unnecessary copy constructor and robust noise model is caller's responsibility
  * throw runtime errors and explicitly form robust noise model
  * makeNoiseModelRobust assumes responsibility for robustifying noise models
  * use goto flow
  * formatting
  * fix tests
  * Don't throw error for Kappa and test parameter print

  [ jingwuOUO ]
  * Added dense matrix test case in power/acc

  [ Varun Agrawal ]
  * mark getters as const
  * Helper method to robustify measurements
  * throw error if robust model used but not specified in parameters

  [ lcarlone ]
  * moved class to .h
  * added comments
  * fixed typo
  * added more explanation on throw

  [ Varun Agrawal ]
  * added flag to enable optimality certification, some formatting
  * correct flag checking

  [ jingnanshi ]
  * fix comment

  [ Varun Agrawal ]
  * formatting and small fixes

  [ jingnanshi ]
  * TLS wip
  * tls done except unit tests
  * minor fix
  * fix scoping
  * mu initialization test & minor formatting fixes
  * mu update test
  * correctly check relative difference between mu valus at consecutive iterations
  * test fix
  * more unit tests

  [ Russell Buchanan ]
  * Adds unit test for imu preintegration of a single step

  [ lcarlone ]
  * fixed small typos

  [ jingwuOUO ]
  * Added the example graph in powerMethodExample.h
  * Refined reference documentation
  * Make purturb static

  [ Varun Agrawal ]
  * refactored code for ImuMeasurements
  * refactored code for testing ImuPreintegration with impact
  * add simulation data
  * save time in CSV, formatting

  [ lcarlone ]
  * templating on params is still problematic
  * finally fixed the typedef
  * fixed templating, added a strict unit test on inlier threshold
  * made function name less ambiguous, added more comments on inlierThreshold

  [ jingnanshi ]
  * Fix TLS convergence check
  * update function name
  * fix test

  [ lcarlone ]
  * - fixed stopping conditions - handled degenerate case in mu initialization - set TLS as default - added more unit tests

  [ jingnanshi ]
  * minor fixes

  [ lcarlone ]
  * moved GncParams to separate file, addressing comments by Frank, 1/n
  * renamed enum
  * addressed all except 2 comments by Frank. waiting for inputs on the 2 outstanding issues
  * moved gncLossType outside params
  * addressed final comments by Frank

  [ Ayush Baid ]
  * adding serialization and other functions to enable testing
  * adding track serialization and testable trait
  * improving formatting
  * fixing variable names and comments
  * adding serialization functions to wrapper

  [ Borglab Builder ]
  * commit of final snapshot version number update

  [ Ayush Baid ]
  * fixing xml serialization issues
  * reverting SfmTrack to struct
  * printing out the 3d point
  * adding equals function to wrapper
  * adding inline comment for round trip
  * Adding serialization support to be used for GT-SFM (#650)

  [ Varun Agrawal ]
  * documentation for compiling on windows
  * improvements to windows doc
  * Squashed 'wrap/' changes from dfa624e77..09f8bbf71
  * updates to Cmake to use the new wrap package
  * updated python setup files so that example data is loaded correctly
  * more precise python version control in CI
  * Revert "more precise python version control in CI"

  [ Frank Dellaert ]
  * add virtual constructor
  * Removed reference for iterating over values. Also used auto where I could, when changing.

  [ Varun Agrawal ]
  * fix metis based warnings in CMake and compiling
  * add std namespacing
  * fix warnings for vectors and matrices
  * verbose printing of exceptions
  * remove verbose flag and print exception to std::cerr
  * cleanly initialize matrices in test
  * remove exception print, add TODO

  [ Ayush Baid ]
  * adding default color values to fix equality check

  [ John Lambert ]
  * make r,g,b part of constructor w/ default values
  * add getter for rgb
  * make getter const

  [ Varun Agrawal ]
  * use older form of CMake install
  * add docs for cmake update
  * follow correct doxygen format
  * Squashed 'wrap/' changes from 09f8bbf71..186ed2c79
  * Squashed 'wrap/' changes from 186ed2c79..85d34351c

  [ David ]
  * Add getters to line3

  [ John Lambert ]
  * add robust shonan updates to python wrapper

  [ RamadanAhmed ]
  * Fix GTSAM_EXPORT for some classes and function

  [ Varun Agrawal ]
  * added FunctorizedFactor2

  [ Toni ]
  * Split .h/.cpp, use const& (WIP)

  [ Jose-Luis Blanco Claraco ]
  * CMake scripts compatible with gtsam as git submodule

  [ Ayush Baid ]
  * changing robust noise model to Gaussian

  [ Toni ]
  * Move example to gtsam_unstable
  * Fix formatting
  * Remove gtsam_unstable lib from examples
  * Fix formatting

  [ Gerry Chen ]
  * Mandy+Fan's original code for converting sparse matrices to Eigen format
  * merge Mandy + Fan's sparseJacobian unit test additions
  * organize/isolate sparseEigen functionality
  * fix off-by-one bug
  * cleanup

  [ jingwuOUO ]
  * Set estimateBeta() as optional

  [ Russell Buchanan ]
  * clean up

  [ Gerry Chen ]
  * rename matrix type from `SpMat` to `SparseEigen`
  * roll back some cosmetic changes to minimize the diff
  * SparseEigen docstring
  * typo: `expected` changed to `expectedMatlab`

  [ David Wisth ]
  * Add a simplifed version of the minimal failing example

  [ Gerry Chen ]
  * timing sparse eigen
  * minor efficiency modifications

  [ Varun Agrawal ]
  * use streams instead of printf
  * use of passed in stream for print capture
  * stream printing for Pose2
  * add BearingRange measured to wrapper
  * add override and formatting
  * remove cout statements from testImuPreintegration tests

  [ David Wisth ]
  * Add hessian calculation

  [ Gerry Chen ]
  * add generic optional parameters to sparseJacobian Also, the unit test changed due to a 0 entry that was previously wrongly included in the b-column of the sparse representation.
  * more generic sparseJacobianInPlace function
  * eliminate copy/pasta from SparseEigen with generic version of sparseJacobian
  * populate sparse matrix with `insert` rather than `setFromTriplets` About 5% speed improvement.

  [ Varun Agrawal ]
  * upgrade minimum required Boost version to 1.67.
  * Revert "upgrade minimum required Boost version to 1.67."
  * add known issues section with info about march=native

  [ Gerry Chen ]
  * move SparseMatrixBoostTriplets typedef to gfg
  * remove templating while maintaining efficiency Templating still used in cpp file for generic-ness, but not exposed anymore
  * revert Matrix.h
  * formatting

  [ Frank Dellaert ]
  * use transform rather than deprecated static function
  * Got rid of extra keys
  * Got rid of static versions of methods
  * Cleaned up derivative code
  * Cleanup

  [ Toni ]
  * Fix can be marked override warning

  [ Varun Agrawal ]
  * make non-editable CMake variables as INTERNAL
  * set TBB default to Release unless TBB_USE_DEBUG_BUILD is set

  [ lcarlone ]
  * changed barcsq to be a vector, such that the user can provide a bound for each factor
  * trying to include chi2
  * working unit tests: added chi2
  * done with new default noise thresholds!

  [ Varun Agrawal ]
  * fix bug in Pose2 print
  * use standard function to check for empty string

  [ Gerry Chen ]
  * remove unnecessary function overloads and typedefs
  * remove InPlace jacobian from .h file
  * fix comment and remove whitespace diff
  * disambiguate double template >>
  * replace sparseJacobian with "fast" version
  * auto and reserve fewer

  [ Peter Mullen ]
  * type in test hidden by duplicate test values

  [ Toni ]
  * Fix override warnings: modernize-use-override

  [ Frank Dellaert ]
  * cleanup

  [ lcarlone ]
  * improved comments
  * removed commented line

  [ jingnanshi ]
  * use std namespace qualifier

  [ Frank Dellaert ]
  * Comments

  [ Toni ]
  * Fix issue #689
  * Remove unnecessary include eigen3

  [ Jose Luis Blanco Claraco ]
  * Avoid target collision if gtsam used as submodule

  [ Mostafa ]
  * Update LieGroups.lyx
  * Generate LieGroups.pdf

  [ David Wisth ]
  * Add new oriented plane 3 factors with local linearisation point
  * Update print method of OrientedPlane3Factor
  * remove deprecated Unit3::error() which is replaced by Unit3::errorVector()
  * Update documentation on new factor

  [ Fan Jiang ]
  * Fix GTSAM MATLAB
  * Squashed 'wrap/' changes from 85d34351c..b28b3570d
  * Use latest Boost

  [ David Wisth ]
  * Revert "remove deprecated Unit3::error() which is replaced by Unit3::errorVector()"
  * remove the error() function from OrientedPlane3 (it had incorrect derivatives)
  * Tidy up comments and use cpplint
  * small tidy and fix unit tests

  [ John Lambert ]
  * Start moving Sim(3) functionality into Python wrapper

  [ David Wisth ]
  * Add inline comments on commented-out unit tests

  [ Asa Hammond ]
  * Initial implimentation of a Constant Velocity Constraint between NavStates
  * add gtsam namespace
  * bind a lambda instead of a static function

  [ John Lambert ]
  * add sim3 Point3 align to wrapper
  * Fix typo in using -> typedef conversion
  * move sim3 to stable version
  * move unit test out of gtsam unstable
  * move typedef to header file
  * add Align() for pose3pairs

  [ Asa Hammond ]
  * Add docstrings, use update() to build predicted state and build the error calc
  * remove AAA style for Dellaert style on simpler types
  * rename some vars for consistency
  * static const for placeholder vars
  * fixup noisemodel so its correct dimension
  * cleanup some cruft, add license text
  * corrected license header

  [ John Lambert ]
  * add standard interface for Sim3 in wrapper

  [ Asa Hammond ]
  * test cleanup

  [ John Lambert ]
  * add interface for transformFrom
  * PointPairs to Point3Pairs, and move to Point3.h
  * move PointPairs to Point3.h
  * update the docstring
  * Rename PointPairs to Point3Pairs everywhere per popular demand
  * add a unit test for line case
  * add another unit test, but this one fails
  * move Point3Pairs to Point3.h part of gtsam.i
  * fix notation
  * fix bugs in Karcher mean
  * switch typedef to using per popular request
  * update author list

  [ Akshay Krishnan ]
  * unit test + fix segfault

  [ akrishnan86 ]
  * formatting changes

  [ John Lambert ]
  * Use brew's boost, instead of Fan's version
  * fix notations
  * clean up Sim(3) notations
  * update test notation to have just 1 world frame, and fix typo in abPointPairs
  * dont conflate notation on aTb

  [ Ayush Baid ]
  * Squashed 'wrap/' changes from b28b3570d..d37b8a972
  * Squashed 'wrap/' changes from d37b8a972..10e1efd6f
  * enabling markers and testing pickle roundtrip for few classes

  [ Varun Agrawal ]
  * offload matlab wrapping to the wrap project
  * Make matlab wrapping rely completely on the wrap project

  [ John Lambert ]
  * improve docstring
  * improve docstring

  [ Varun Agrawal ]
  * update Matlab CMakeLists.txt to use the wrapper
  * delete example project since it is now its own git template
  * Squashed 'wrap/' changes from b28b3570d..b0eb968f2

  [ John Lambert ]
  * add const on Rot3
  * improve docstring
  * reformat with black
  * use different brace indent format

  [ Varun Agrawal ]
  * Fix Matlab tests and add saveGraph method to GaussianBayesNet

  [ Asa Hammond ]
  * Avoid derivative calcs if they aren't asked for
  * Move to fixed size matrix for derivative calculations

  [ John Lambert ]
  * temporarily turn off Python + tbb in CI because of OOM

  [ Frank Dellaert ]
  * fixed inhertance
  * Added explicit header as suggested in issue #634

  [ Varun Agrawal ]
  * clean up the CMake
  * Squashed 'wrap/' changes from b0eb968f2..d19cda546
  * templated return types are now supported
  * Move wrapper documentation to the wrap project
  * fix holder_type typo
  * make ignore list consistent across Python and Matlab
  * Squashed 'wrap/' changes from d19cda546..91f3835a8
  * Squashed 'wrap/' changes from 91f3835a8..aae9b4605
  * undo ignore updates, all tests now pass

  [ Jose Luis Blanco Claraco ]
  * fix missing verbosityLMTranslator case

  [ Varun Agrawal ]
  * fix the Similarity3 export declarations and wrapper
  * Fix CI with separate boost install
  * temporarily added required check
  * explicitly add python version

 -- Borglab Builder <borglab.launchpad@gmail.com>  Sun, 21 Mar 2021 03:03:43 +0000

gtsam (4.1.0-1ubuntu2~116.gbp3e8536) focal; urgency=medium

  ** SNAPSHOT build @3e8536f9ade6aaa05bd7768f4f76560c16c446e7 **

  * modified changelog for distro bionic

 -- Borglab Builder <borglab.launchpad@gmail.com>  Sun, 03 Jan 2021 03:18:12 +0000

gtsam (4.1.0-1ubuntu2~115.gbpde4ff2) bionic; urgency=medium

  ** SNAPSHOT build @de4ff2f4c528e8dcb3a38e11c5962101e2f7e4e4 **

  * updated changelog and patch files for snapshot 4.1.0-1ubuntu2~114.gbp5ddaab
  * modified changelog for distro xenial

 -- Borglab Builder <borglab.launchpad@gmail.com>  Sun, 03 Jan 2021 03:16:46 +0000

gtsam (4.1.0-1ubuntu2~114.gbp5ddaab) xenial; urgency=medium

  ** SNAPSHOT build @5ddaab127ad79560a1ce422a23f2cd8c3d7ba955 **

  [ Borglab Builder ]
  ** SNAPSHOT build @fddae24c211e02c8a1a17a51ec08531f3af21e15 **

  * modified changelog for distro focal
  * commit of final snapshot version number update

  [ Varun Agrawal ]
  * remove build upload since it can't be used downstream

 -- Borglab Builder <borglab.launchpad@gmail.com>  Sun, 03 Jan 2021 03:16:19 +0000

gtsam (4.1.0-1ubuntu2~112.gbp3b2312) focal; urgency=medium

  ** SNAPSHOT build @3b2312b6cdbccf233d4def98d146c5d4186dae8f **

  * modified changelog for distro bionic

 -- Borglab Builder <borglab.launchpad@gmail.com>  Fri, 01 Jan 2021 03:17:04 +0000

gtsam (4.1.0-1ubuntu2~111.gbp58bd34) bionic; urgency=medium

  ** SNAPSHOT build @58bd34453e0b1c30f2f8262a163192af8e77c43d **

  * updated changelog and patch files for snapshot 4.1.0-1ubuntu2~110.gbp731682
  * modified changelog for distro xenial

 -- Borglab Builder <borglab.launchpad@gmail.com>  Fri, 01 Jan 2021 03:15:31 +0000

gtsam (4.1.0-1ubuntu2~110.gbp731682) xenial; urgency=medium

  ** SNAPSHOT build @7316820bb0c04df54e5fd60212ace619b863896d **

  [ Borglab Builder ]
  ** SNAPSHOT build @a4b8d2d5f04c1022b1234e06c707a049a0c67249 **

  * modified changelog for distro focal
  * commit of final snapshot version number update

  [ Varun Agrawal ]
  * Pose3 interpolateRt method (#647)

 -- Borglab Builder <borglab.launchpad@gmail.com>  Fri, 01 Jan 2021 03:14:57 +0000

gtsam (4.1.0-1ubuntu2~108.gbpdbd75f) focal; urgency=medium

  ** SNAPSHOT build @dbd75f7eb48e0c612d5cb123f083059b452070ca **

  * modified changelog for distro bionic

 -- Borglab Builder <borglab.launchpad@gmail.com>  Thu, 31 Dec 2020 03:17:30 +0000

gtsam (4.1.0-1ubuntu2~107.gbpf0d73e) bionic; urgency=medium

  ** SNAPSHOT build @f0d73ed028a2b92145a2e9ddcbc0917ed94d2c35 **

  * updated changelog and patch files for snapshot 4.1.0-1ubuntu2~106.gbpe70ebd
  * modified changelog for distro xenial

 -- Borglab Builder <borglab.launchpad@gmail.com>  Thu, 31 Dec 2020 03:16:03 +0000

gtsam (4.1.0-1ubuntu2~106.gbpe70ebd) xenial; urgency=medium

  ** SNAPSHOT build @e70ebdc85563b5b725a32ea4869ca7d0d2408358 **

  [ Borglab Builder ]
  ** SNAPSHOT build @7c318ad45e1ac88fd2b4b2906c052ced69dabd47 **

  * modified changelog for distro focal
  * commit of final snapshot version number update

  [ cttdev ]
  * Adding BearingFactor3D to the wrapper definition.

 -- Borglab Builder <borglab.launchpad@gmail.com>  Thu, 31 Dec 2020 03:15:34 +0000

gtsam (4.1.0-1ubuntu2~104.gbp98ed93) focal; urgency=medium

  ** SNAPSHOT build @98ed93873f6d64ba4e64e87a665586a32e4ee4f0 **

  * modified changelog for distro bionic

 -- Borglab Builder <borglab.launchpad@gmail.com>  Wed, 30 Dec 2020 03:15:28 +0000

gtsam (4.1.0-1ubuntu2~103.gbp5de6ed) bionic; urgency=medium

  ** SNAPSHOT build @5de6edd42b36a058a08560a27f5d0c7331953f19 **

  * updated changelog and patch files for snapshot 4.1.0-1ubuntu2~102.gbp1971fa
  * modified changelog for distro xenial

 -- Borglab Builder <borglab.launchpad@gmail.com>  Wed, 30 Dec 2020 03:13:58 +0000

gtsam (4.1.0-1ubuntu2~102.gbp1971fa) xenial; urgency=medium

  ** SNAPSHOT build @1971fa5b38a3a3f0bbcd27c033509fca8692ace8 **

  [ Borglab Builder ]
  ** SNAPSHOT build @bfa80dc3c57b573a6e3fc202d05b6d39cb8156cf **

  * modified changelog for distro focal

  [ Ayush Baid ]
  * Wrapping Cal3Bundler's prior and GeneralSFMFactor2

  [ Borglab Builder ]
  * commit of final snapshot version number update

  [ Ayush Baid ]
  * Adding Cal3DS2 prior factor and using template instead of typedefs

 -- Borglab Builder <borglab.launchpad@gmail.com>  Wed, 30 Dec 2020 03:13:27 +0000

gtsam (4.1.0-1ubuntu2~100.gbp3e2a5a) focal; urgency=medium

  ** SNAPSHOT build @3e2a5a72dfd836a4468b8b123f1ee7bc15b40fd7 **

  * modified changelog for distro bionic

 -- Borglab Builder <borglab.launchpad@gmail.com>  Tue, 29 Dec 2020 03:17:35 +0000

gtsam (4.1.0-1ubuntu2~99.gbp9b080f) bionic; urgency=medium

  ** SNAPSHOT build @9b080f8a93552551160ee644301ce2525bac0c71 **

  * updated changelog and patch files for snapshot 4.1.0-1ubuntu2~98.gbp8b7a38
  * modified changelog for distro xenial

 -- Borglab Builder <borglab.launchpad@gmail.com>  Tue, 29 Dec 2020 03:16:09 +0000

gtsam (4.1.0-1ubuntu2~98.gbp8b7a38) xenial; urgency=medium

  ** SNAPSHOT build @8b7a3822ce6092956977b5ac24f06e108d1c0baa **

  [ Borglab Builder ]
  ** SNAPSHOT build @0296b301aba1732634641b869c63d63f3c426dc2 **

  * modified changelog for distro focal

  [ Varun Agrawal ]
  * minor formatting of cmake file

  [ Borglab Builder ]
  * commit of final snapshot version number update

 -- Borglab Builder <borglab.launchpad@gmail.com>  Tue, 29 Dec 2020 03:15:36 +0000

gtsam (4.1.0-1ubuntu2~96.gbp1b33f0) focal; urgency=medium

  ** SNAPSHOT build @1b33f028d4a82f6e0f327ea288e7f4ef2a8af4ae **

  * modified changelog for distro bionic

 -- Borglab Builder <borglab.launchpad@gmail.com>  Mon, 28 Dec 2020 03:12:53 +0000

gtsam (4.1.0-1ubuntu2~95.gbpe4e594) bionic; urgency=medium

  ** SNAPSHOT build @e4e594d057959ea782f3d2cdc55d29780a8a1250 **

  * updated changelog and patch files for snapshot 4.1.0-1ubuntu2~94.gbp5adfbd
  * modified changelog for distro xenial

 -- Borglab Builder <borglab.launchpad@gmail.com>  Mon, 28 Dec 2020 03:11:28 +0000

gtsam (4.1.0-1ubuntu2~94.gbp5adfbd) xenial; urgency=medium

  ** SNAPSHOT build @5adfbdc011f4b94bd95c9061a41b3c5d84dc1db3 **

  [ Borglab Builder ]
  ** SNAPSHOT build @f1904a24f0204f6ad2e7955a96740e28f0a4b6ae **

  * modified changelog for distro focal
  * commit of final snapshot version number update

  [ Varun Agrawal ]
  * wrap Symbol class and methods

 -- Borglab Builder <borglab.launchpad@gmail.com>  Mon, 28 Dec 2020 03:10:58 +0000

gtsam (4.1.0-1ubuntu2~92.gbp00db87) focal; urgency=medium

  ** SNAPSHOT build @00db871229950539998cbfd4bfd9ebea5e3d1186 **

  * modified changelog for distro bionic

 -- Borglab Builder <borglab.launchpad@gmail.com>  Fri, 11 Dec 2020 03:01:29 +0000

gtsam (4.1.0-1ubuntu2~91.gbp2ff343) bionic; urgency=medium

  ** SNAPSHOT build @2ff343c8189bf80978f3c42d61293196a4fad061 **

  * updated changelog and patch files for snapshot 4.1.0-1ubuntu2~90.gbpfc8297
  * modified changelog for distro xenial

 -- Borglab Builder <borglab.launchpad@gmail.com>  Fri, 11 Dec 2020 03:00:00 +0000

gtsam (4.1.0-1ubuntu2~90.gbpfc8297) xenial; urgency=medium

  ** SNAPSHOT build @fc829711615bc2d3356f4fe8b1b9a47af10c14f5 **

  [ Borglab Builder ]
  ** SNAPSHOT build @69f344f8210f2d5f188ba04af621ee9b72330695 **

  * modified changelog for distro focal
  * commit of final snapshot version number update

  [ Varun Agrawal ]
  * explicitly initialize Point3
  * formatting

 -- Borglab Builder <borglab.launchpad@gmail.com>  Fri, 11 Dec 2020 02:59:29 +0000

gtsam (4.1.0-1ubuntu2~88.gbp921339) focal; urgency=medium

  ** SNAPSHOT build @921339a3df9b8085e713f6fd39a396db89371a3b **

  * modified changelog for distro bionic

 -- Borglab Builder <borglab.launchpad@gmail.com>  Wed, 09 Dec 2020 03:01:13 +0000

gtsam (4.1.0-1ubuntu2~87.gbpb4ee1a) bionic; urgency=medium

  ** SNAPSHOT build @b4ee1a0065966918dee0ca28dafb63f48006fde7 **

  * updated changelog and patch files for snapshot 4.1.0-1ubuntu2~86.gbp5624c5
  * modified changelog for distro xenial

 -- Borglab Builder <borglab.launchpad@gmail.com>  Wed, 09 Dec 2020 02:59:47 +0000

gtsam (4.1.0-1ubuntu2~86.gbp5624c5) xenial; urgency=medium

  ** SNAPSHOT build @5624c550024cd5a3f67106a1e8163d520b7d5bc3 **

  [ Borglab Builder ]
  ** SNAPSHOT build @5329557e49e43a37c14668a49804607d89845952 **

  * modified changelog for distro focal

  [ Varun Agrawal ]
  * function to save graph as graphviz file via wrapper

  [ Borglab Builder ]
  * commit of final snapshot version number update

  [ Varun Agrawal ]
  * better documentation

 -- Borglab Builder <borglab.launchpad@gmail.com>  Wed, 09 Dec 2020 02:59:18 +0000

gtsam (4.1.0-1ubuntu2~84.gbpc73722) focal; urgency=medium

  ** SNAPSHOT build @c7372255816f564f37603866262787864b67cbcd **

  * modified changelog for distro bionic

 -- Borglab Builder <borglab.launchpad@gmail.com>  Sun, 06 Dec 2020 03:01:31 +0000

gtsam (4.1.0-1ubuntu2~83.gbpc1e2fb) bionic; urgency=medium

  ** SNAPSHOT build @c1e2fba7ee8850d3c6e20cc8293bb9e31fbab607 **

  * updated changelog and patch files for snapshot 4.1.0-1ubuntu2~82.gbp17a780
  * modified changelog for distro xenial

 -- Borglab Builder <borglab.launchpad@gmail.com>  Sun, 06 Dec 2020 03:00:06 +0000

gtsam (4.1.0-1ubuntu2~82.gbp17a780) xenial; urgency=medium

  ** SNAPSHOT build @17a7804888cf04b6674759cd1205fbc895153735 **

  [ Borglab Builder ]
  ** SNAPSHOT build @0da3c6e6ae1e0cccf8fd40a581f5beeef4f24c67 **

  * modified changelog for distro focal

  [ Sushmita ]
  * vector of cameras and triangulation function wrapped
  * docs fixed and error threshold reduced
  * moved landmark variable to setup
  * push back arguments changed to const reference
  * removed commented code
  * templated functions where possible
  * removed push_back method from cameraset wrapper
  * added utility functions and code cleanup
  * added cmake and preamble
  * moved measurement generation to separate function
  * code formatted

  [ Borglab Builder ]
  * commit of final snapshot version number update

  [ Sushmita ]
  * removed typedef and formatted code
  * moved camera_set to generate_measurements

  [ Varun Agrawal ]
  * Revert "code formatted"
  * format python triangulation tests
  * more formatting
  * remove unused imports

 -- Borglab Builder <borglab.launchpad@gmail.com>  Sun, 06 Dec 2020 02:59:28 +0000

gtsam (4.1.0-1ubuntu2~80.gbp3b3dc0) focal; urgency=medium

  ** SNAPSHOT build @3b3dc0e921f7b6fdacacdead01deeb8c4e1ef68e **

  * modified changelog for distro bionic

 -- Borglab Builder <borglab.launchpad@gmail.com>  Sat, 05 Dec 2020 03:02:49 +0000

gtsam (4.1.0-1ubuntu2~79.gbp8d15f4) bionic; urgency=medium

  ** SNAPSHOT build @8d15f4b0abf96bda09346bae73c12842da61f004 **

  * updated changelog and patch files for snapshot 4.1.0-1ubuntu2~78.gbp4c997b
  * modified changelog for distro xenial

 -- Borglab Builder <borglab.launchpad@gmail.com>  Sat, 05 Dec 2020 03:01:21 +0000

gtsam (4.1.0-1ubuntu2~78.gbp4c997b) xenial; urgency=medium

  ** SNAPSHOT build @4c997b4cc242fbf113299e18f8b4270c5d8517c0 **

  [ Borglab Builder ]
  ** SNAPSHOT build @42607ed4655a6077d9a7c7df298d9d34439c9fcf **

  * modified changelog for distro focal

  [ Varun Agrawal ]
  * calibrate and uncalibrate for Cal3_S2Stereo model

  [ Borglab Builder ]
  * commit of final snapshot version number update

  [ Varun Agrawal ]
  * disambiguate overloaded base class

 -- Borglab Builder <borglab.launchpad@gmail.com>  Sat, 05 Dec 2020 03:00:49 +0000

gtsam (4.1.0-1ubuntu2~76.gbpb93e65) focal; urgency=medium

  ** SNAPSHOT build @b93e65671178f0c878f9430f686b01e7fa4d28cf **

  * modified changelog for distro bionic

 -- Borglab Builder <borglab.launchpad@gmail.com>  Fri, 04 Dec 2020 03:01:29 +0000

gtsam (4.1.0-1ubuntu2~75.gbp9b43f2) bionic; urgency=medium

  ** SNAPSHOT build @9b43f239925aad565a62e0a31567bedc22aa396e **

  * updated changelog and patch files for snapshot 4.1.0-1ubuntu2~74.gbp21d46f
  * modified changelog for distro xenial

 -- Borglab Builder <borglab.launchpad@gmail.com>  Fri, 04 Dec 2020 03:00:01 +0000

gtsam (4.1.0-1ubuntu2~74.gbp21d46f) xenial; urgency=medium

  ** SNAPSHOT build @21d46f5e396a99f7ffe2d972be956d9952edd6f9 **

  [ Borglab Builder ]
  ** SNAPSHOT build @f1da20f708532660c007aca0190169de0dd979a4 **

  * modified changelog for distro focal

  [ Varun Agrawal ]
  * Base class for all calibration models
  * Refactor Cal3_S2 and Cal3_S2Stereo classes
  * Refactor all Cal3D based models
  * Refactor Bundler and Fisheye models
  * Minor updates
  * Remove deprecated calibration method from wrapper
  * replace typedef with using
  * modernized default constructors
  * Cal3 code improvements
  * matrix_inverse() -> inverse()
  * remove using-namespace and fix print test
  * Added tests for printing, plus small formatting
  * stream printing for all calibration models
  * Improved constructor for loading parameters from file
  * Override dim(), cleanup, and add unicode
  * Added tests for checking calibration model dimensions
  * Consistent and better formatting
  * additional formatting

  [ Borglab Builder ]
  * commit of final snapshot version number update

  [ Jose Luis Blanco Claraco ]
  * SymbolGenerator: add chr() and made constexpr-capable

 -- Borglab Builder <borglab.launchpad@gmail.com>  Fri, 04 Dec 2020 02:59:32 +0000

gtsam (4.1.0-1ubuntu2~72.gbp99f7f4) focal; urgency=medium

  ** SNAPSHOT build @99f7f4e8f7683445a7c2a43c8478f5e8646a46fe **

  * modified changelog for distro bionic

 -- Borglab Builder <borglab.launchpad@gmail.com>  Thu, 03 Dec 2020 03:01:34 +0000

gtsam (4.1.0-1ubuntu2~71.gbpaf9b5e) bionic; urgency=medium

  ** SNAPSHOT build @af9b5ed1b152cfeb3debc1ed44a383205b812fc4 **

  * updated changelog and patch files for snapshot 4.1.0-1ubuntu2~70.gbpafe013
  * modified changelog for distro xenial

 -- Borglab Builder <borglab.launchpad@gmail.com>  Thu, 03 Dec 2020 03:00:07 +0000

gtsam (4.1.0-1ubuntu2~70.gbpafe013) xenial; urgency=medium

  ** SNAPSHOT build @afe013c4965e8f6a962121100acde8ac57942c31 **

  [ Borglab Builder ]
  ** SNAPSHOT build @5dec39f0a5cc63feb059dee51f73a22acc6f3859 **

  * modified changelog for distro focal

  [ akrishnan86 ]
  * new test doesnt pass
  * translation recovery unit tests pass
  * changing test names and adding documentation
  * documenting member variables

  [ Borglab Builder ]
  * commit of final snapshot version number update

 -- Borglab Builder <borglab.launchpad@gmail.com>  Thu, 03 Dec 2020 02:59:34 +0000

gtsam (4.1.0-1ubuntu2~68.gbpdd8ba2) focal; urgency=medium

  ** SNAPSHOT build @dd8ba2ef24b85b9f962c3d7f2446b7cb8ff737aa **

  * modified changelog for distro bionic

 -- Borglab Builder <borglab.launchpad@gmail.com>  Wed, 02 Dec 2020 03:03:07 +0000

gtsam (4.1.0-1ubuntu2~67.gbp507787) bionic; urgency=medium

  ** SNAPSHOT build @507787c3618ade79ce2e2d99f045847f5a25c20e **

  * updated changelog and patch files for snapshot 4.1.0-1ubuntu2~66.gbp223697
  * modified changelog for distro xenial

 -- Borglab Builder <borglab.launchpad@gmail.com>  Wed, 02 Dec 2020 03:01:26 +0000

gtsam (4.1.0-1ubuntu2~66.gbp223697) xenial; urgency=medium

  ** SNAPSHOT build @2236974f6ad677a125a1454969f1a7c8cd68ea2d **

  [ Borglab Builder ]
  ** SNAPSHOT build @a2d74ee2390270460ce306aaee69d41956863ab0 **

  * modified changelog for distro focal

  [ Varun Agrawal ]
  * Jacobians for Camera models
  * uncomment calibration applications

  [ Borglab Builder ]
  * commit of final snapshot version number update

  [ Varun Agrawal ]
  * added Imu parameter units to doc
  * formatting
  * Common function to compute Jacobians of calibrate method
  * Revert "added Imu parameter units to doc"
  * Revert "formatting"
  * Added units for imu noise and bias sigmas
  * common header file for all calibration models

 -- Borglab Builder <borglab.launchpad@gmail.com>  Wed, 02 Dec 2020 03:00:49 +0000

gtsam (4.1.0-1ubuntu2~64.gbp01a07c) focal; urgency=medium

  ** SNAPSHOT build @01a07cd789a41f0ee977648d56d7915d4c4e0db0 **

  * modified changelog for distro bionic

 -- Borglab Builder <borglab.launchpad@gmail.com>  Tue, 01 Dec 2020 03:02:21 +0000

gtsam (4.1.0-1ubuntu2~63.gbpb2e079) bionic; urgency=medium

  ** SNAPSHOT build @b2e0793b166dc00bd1648ab035b2c5c1251ab50b **

  * updated changelog and patch files for snapshot 4.1.0-1ubuntu2~62.gbp0727b0
  * modified changelog for distro xenial

 -- Borglab Builder <borglab.launchpad@gmail.com>  Tue, 01 Dec 2020 03:00:46 +0000

gtsam (4.1.0-1ubuntu2~62.gbp0727b0) xenial; urgency=medium

  ** SNAPSHOT build @0727b0f21b6de6482f962ff424761f29b6c682b1 **

  [ Borglab Builder ]
  ** SNAPSHOT build @c3472a71d772c04bdf6ca9a4464897ca3c7ba707 **

  * modified changelog for distro focal

  [ Varun Agrawal ]
  * Make Values::at return as const
  * FIx indentation for Values-inl.h

  [ jingwuOUO ]
  * Added test for subgraph preconditioner in shonan
  * Refined error message in subgraphbuilder

  [ Varun Agrawal ]
  * Assign pointer to prevent errors
  * fixes to plot code
  * suppress warnings from clang as well

  [ Borglab Builder ]
  * commit of final snapshot version number update

  [ Varun Agrawal ]
  * Deprecate SimpleCamera properly
  * deprecate SimpleCamera tests

  [ jingwuOUO ]
  * Fixed typo

  [ Varun Agrawal ]
  * update Python test
  * Revert "FIx indentation for Values-inl.h"

  [ jingwuOUO ]
  * Added more description to the toyExample.g2o

 -- Borglab Builder <borglab.launchpad@gmail.com>  Tue, 01 Dec 2020 03:00:06 +0000

gtsam (4.1.0-1ubuntu2~60.gbp4b7e7a) focal; urgency=medium

  ** SNAPSHOT build @4b7e7aa10812348290dcc5a69d93946c5a1556e7 **

  * modified changelog for distro bionic

 -- Borglab Builder <borglab.launchpad@gmail.com>  Mon, 30 Nov 2020 03:01:30 +0000

gtsam (4.1.0-1ubuntu2~59.gbped135f) bionic; urgency=medium

  ** SNAPSHOT build @ed135f5d857f190f8c0facbe6d9929a5f3144a56 **

  * updated changelog and patch files for snapshot 4.1.0-1ubuntu2~58.gbp0d77ee
  * modified changelog for distro xenial

 -- Borglab Builder <borglab.launchpad@gmail.com>  Mon, 30 Nov 2020 03:00:03 +0000

gtsam (4.1.0-1ubuntu2~58.gbp0d77ee) xenial; urgency=medium

  ** SNAPSHOT build @0d77eed1bddf253ba10a34a58a024ae76f0b292b **

  [ Borglab Builder ]
  ** SNAPSHOT build @7faaf7b809b6618426c30fba4421c11e9d77eaa3 **

  * modified changelog for distro focal

  [ Varun Agrawal ]
  * check if mex compiler exists for Matlab wrapper, formatting
  * placed MEX check to new cmake file
  * restructuring
  * encapsulated and updated all the CMake related to Matlab

  [ Borglab Builder ]
  * commit of final snapshot version number update

 -- Borglab Builder <borglab.launchpad@gmail.com>  Mon, 30 Nov 2020 02:59:35 +0000

gtsam (4.1.0-1ubuntu2~56.gbpb82974) focal; urgency=medium

  ** SNAPSHOT build @b82974378b94f3dd116fa7c2f46912827368e2f8 **

  * modified changelog for distro bionic

 -- Borglab Builder <borglab.launchpad@gmail.com>  Fri, 20 Nov 2020 03:01:36 +0000

gtsam (4.1.0-1ubuntu2~55.gbp4f401d) bionic; urgency=medium

  ** SNAPSHOT build @4f401d2ec96837be16cafdc587ca2c26a382d434 **

  * updated changelog and patch files for snapshot 4.1.0-1ubuntu2~54.gbpe9c1e1
  * modified changelog for distro xenial

 -- Borglab Builder <borglab.launchpad@gmail.com>  Fri, 20 Nov 2020 03:00:09 +0000

gtsam (4.1.0-1ubuntu2~54.gbpe9c1e1) xenial; urgency=medium

  ** SNAPSHOT build @e9c1e1a1eaacbbae5560fb10236a391719a8ef6d **

  [ Borglab Builder ]
  ** SNAPSHOT build @2d728b098523cd25f31f50916e3f2a22161fdaa1 **

  * modified changelog for distro focal

  [ Varun Agrawal ]
  * Added flag for absolute error
  * add test
  * cleaner assertion
  * upload build directory after workflow completes
  * fix indentation and add upload for Windows
  * correct form for workspace env variable
  * differentiate between Release and Debug builds
  * Better fkag naming, and more docs

  [ Borglab Builder ]
  * commit of final snapshot version number update

  [ Varun Agrawal ]
  * better flag name and docs
  * only upload release builds
  * enforce constant term in quadratic to be 0
  * correct conditional syntax
  * syntax update

 -- Borglab Builder <borglab.launchpad@gmail.com>  Fri, 20 Nov 2020 02:59:37 +0000

gtsam (4.1.0-1ubuntu2~52.gbp82f17f) focal; urgency=medium

  ** SNAPSHOT build @82f17fc89e2356af49917d90fd2a0504f022912a **

  * modified changelog for distro bionic

 -- Borglab Builder <borglab.launchpad@gmail.com>  Thu, 19 Nov 2020 03:02:08 +0000

gtsam (4.1.0-1ubuntu2~51.gbp50d6ad) bionic; urgency=medium

  ** SNAPSHOT build @50d6ad68fffad55b2886a8a2f140df5b1f8e6139 **

  * updated changelog and patch files for snapshot 4.1.0-1ubuntu2~50.gbp21077b
  * modified changelog for distro xenial

 -- Borglab Builder <borglab.launchpad@gmail.com>  Thu, 19 Nov 2020 03:00:30 +0000

gtsam (4.1.0-1ubuntu2~50.gbp21077b) xenial; urgency=medium

  ** SNAPSHOT build @21077b6dbb0b20abfdc0b44ecf7d51361bb1004b **

  [ Borglab Builder ]
  ** SNAPSHOT build @a18743838797a621b42c60793b955559ee91f3c7 **

  * modified changelog for distro focal

  [ Jose Luis Blanco-Claraco ]
  * Add iteration hook in non-linear optimizers

  [ Jose Luis Blanco Claraco ]
  * Add docs, fix ctor placement
  * further extended docs

  [ Borglab Builder ]
  * commit of final snapshot version number update

 -- Borglab Builder <borglab.launchpad@gmail.com>  Thu, 19 Nov 2020 02:59:52 +0000

gtsam (4.1.0-1ubuntu2~48.gbp42e405) focal; urgency=medium

  ** SNAPSHOT build @42e405fc6181beb2a9b4ae00e8a03da2eeddda8f **

  * modified changelog for distro bionic

 -- Borglab Builder <borglab.launchpad@gmail.com>  Tue, 17 Nov 2020 03:01:32 +0000

gtsam (4.1.0-1ubuntu2~47.gbp6ecb24) bionic; urgency=medium

  ** SNAPSHOT build @6ecb24a06048da4311eed72c5026c7586117ab2e **

  * updated changelog and patch files for snapshot 4.1.0-1ubuntu2~46.gbpbd5eea
  * modified changelog for distro xenial

 -- Borglab Builder <borglab.launchpad@gmail.com>  Tue, 17 Nov 2020 03:00:03 +0000

gtsam (4.1.0-1ubuntu2~46.gbpbd5eea) xenial; urgency=medium

  ** SNAPSHOT build @bd5eea832ee6a7da9379c837b76c6a37581ebaea **

  [ Borglab Builder ]
  ** SNAPSHOT build @a39e491f8cf79b18bf87472dc41aa973590357c2 **

  * modified changelog for distro focal
  * commit of final snapshot version number update

  [ Varun Agrawal ]
  * Add new assertions and update tests
  * use KeyVector to allow proper wrapping with TBB
  * update MFAS tests

 -- Borglab Builder <borglab.launchpad@gmail.com>  Tue, 17 Nov 2020 02:59:31 +0000

gtsam (4.1.0-1ubuntu2~44.gbpba28e8) focal; urgency=medium

  ** SNAPSHOT build @ba28e82b40a80c8ff2eaf6ce11b394a38b1967cb **

  * modified changelog for distro bionic

 -- Borglab Builder <borglab.launchpad@gmail.com>  Sat, 14 Nov 2020 03:01:44 +0000

gtsam (4.1.0-1ubuntu2~43.gbp88ef32) bionic; urgency=medium

  ** SNAPSHOT build @88ef32bd6652e20a796ac8efcfeead1f5dbd159f **

  * updated changelog and patch files for snapshot 4.1.0-1ubuntu2~42.gbp579bb5
  * modified changelog for distro xenial

 -- Borglab Builder <borglab.launchpad@gmail.com>  Sat, 14 Nov 2020 03:00:12 +0000

gtsam (4.1.0-1ubuntu2~42.gbp579bb5) xenial; urgency=medium

  ** SNAPSHOT build @579bb5910f030f1334225af4e3e828c1fd76eeb1 **

  [ Borglab Builder ]
  ** SNAPSHOT build @16203313f81e1e308c620e62daf773c0a52329da **

  * modified changelog for distro focal

  [ Varun Agrawal ]
  * Force EXPMAP option for both if either POSE3 or ROT3 is set
  * uncomment tests
  * Improved CayleyChart Local
  * Similarity3 test only for Rot3 Expmap
  * Revert "Improved CayleyChart Local"
  * Use older and faster Cayley transform but add det check and docs
  * Print message when either Pose3 or Rot3 expmap is ON
  * CI path for Cayley transform
  * small doc fix

  [ Borglab Builder ]
  * commit of final snapshot version number update

 -- Borglab Builder <borglab.launchpad@gmail.com>  Sat, 14 Nov 2020 02:59:34 +0000

gtsam (4.1.0-1ubuntu2~40.gbpcef5d5) focal; urgency=medium

  ** SNAPSHOT build @cef5d5dc463ae8952eae838025631d52526745ee **

  * modified changelog for distro bionic

 -- Borglab Builder <borglab.launchpad@gmail.com>  Fri, 13 Nov 2020 03:01:22 +0000

gtsam (4.1.0-1ubuntu2~39.gbpd5f51a) bionic; urgency=medium

  ** SNAPSHOT build @d5f51ab1883d20d25665436cff5f487afcc1bf7f **

  * updated changelog and patch files for snapshot 4.1.0-1ubuntu2~38.gbpc97f6c
  * modified changelog for distro xenial

 -- Borglab Builder <borglab.launchpad@gmail.com>  Fri, 13 Nov 2020 02:59:56 +0000

gtsam (4.1.0-1ubuntu2~38.gbpc97f6c) xenial; urgency=medium

  ** SNAPSHOT build @c97f6caa4dfafedb200c40b17e0cfb2aaa523936 **

  [ Borglab Builder ]
  ** SNAPSHOT build @ef91d47e04626dce4305869ee1de89e47e153e10 **

  * modified changelog for distro focal

  [ Varun Agrawal ]
  * Use new env files for github actions
  * fix path setting for Windows

  [ Borglab Builder ]
  * commit of final snapshot version number update

  [ Martin Vonheim Larsen ]
  * Docs: Use https for mathjax

  [ Varun Agrawal ]
  * comment out Windows build which is timing out
  * Update Boost since 1.69.0 has been deprecated in CI images
  * Comment out Windows 2016 since it times out

 -- Borglab Builder <borglab.launchpad@gmail.com>  Fri, 13 Nov 2020 02:59:28 +0000

gtsam (4.1.0-1ubuntu2~36.gbp9a5c05) focal; urgency=medium

  ** SNAPSHOT build @9a5c058c19dbed1a8dfe726bbd4478bfb4d64ae8 **

  * modified changelog for distro bionic

 -- Borglab Builder <borglab.launchpad@gmail.com>  Wed, 11 Nov 2020 03:02:00 +0000

gtsam (4.1.0-1ubuntu2~35.gbp688892) bionic; urgency=medium

  ** SNAPSHOT build @688892baacd2b95e44d2be90305e36cd205e4ee4 **

  * updated changelog and patch files for snapshot 4.1.0-1ubuntu2~34.gbp1497fd
  * modified changelog for distro xenial

 -- Borglab Builder <borglab.launchpad@gmail.com>  Wed, 11 Nov 2020 03:00:27 +0000

gtsam (4.1.0-1ubuntu2~34.gbp1497fd) xenial; urgency=medium

  ** SNAPSHOT build @1497fd5ce694669d9e7ec85ee9d1c91e35762128 **

  [ Bernd Pfrommer ]
  * restarted changelog version number

  [ Varun Agrawal ]
  * Fix python discovery for MATLAB wrapper
  * ubuntu with gcc-9 in CI

 -- Borglab Builder <borglab.launchpad@gmail.com>  Wed, 11 Nov 2020 02:59:55 +0000
>>>>>>> 95a02e1b
<|MERGE_RESOLUTION|>--- conflicted
+++ resolved
@@ -1,3165 +1,7 @@
-<<<<<<< HEAD
 gtsam-no-tbb (4.1.0-1ubuntu2~289.gbpa514f9) UNRELEASED; urgency=medium
-=======
-unknown (unknown~1.gbpb0272b) UNRELEASED; urgency=medium
->>>>>>> 95a02e1b
 
   ** SNAPSHOT build @b0272bd5c2e4d0e36726f7cd266de4a837153f02 **
 
   * start of building no-tbb version
 
-<<<<<<< HEAD
- -- Borglab Builder <borglab.launchpad@gmail.com>  Sat, 14 Aug 2021 01:42:22 +0000
-=======
- -- Borglab Builder <borglab.launchpad@gmail.com>  Fri, 20 Aug 2021 12:13:31 +0000
-
-unknown (unknown~1.gbpa3b25f) focal; urgency=medium
-
-  ** SNAPSHOT build @a3b25ff5defceb13e406ab34c580e9980c40135c **
-
-  * modified changelog for distro bionic
-
- -- Borglab Builder <borglab.launchpad@gmail.com>  Fri, 20 Aug 2021 12:12:30 +0000
-
-unknown (unknown~1.gbp9855e1) bionic; urgency=medium
-
-  ** SNAPSHOT build @9855e143190082fd36025951a2a3febc63982c2f **
-
-  * updated changelog and patch files for snapshot unknown~1.gbp87085b
-  * modified changelog for distro xenial
-
- -- Borglab Builder <borglab.launchpad@gmail.com>  Fri, 20 Aug 2021 12:11:29 +0000
-
-unknown (unknown~1.gbp87085b) xenial; urgency=medium
-
-  ** SNAPSHOT build @87085bb2ee9e1e1bb2c8aef11516b3895c465018 **
-
-  * modified changelog for distro focal
-  * commit of final snapshot version number update
-
- -- Borglab Builder <borglab.launchpad@gmail.com>  Fri, 20 Aug 2021 12:11:28 +0000
-
-unknown (unknown~1.gbp04f81f) focal; urgency=medium
-
-  ** SNAPSHOT build @04f81f16a2f76ee2699f921e74fb9f0ec5009826 **
-
-  * modified changelog for distro bionic
-
- -- Borglab Builder <borglab.launchpad@gmail.com>  Wed, 18 Aug 2021 03:06:11 +0000
-
-unknown (unknown~1.gbp6a60b7) bionic; urgency=medium
-
-  ** SNAPSHOT build @6a60b7625bdb9be0bb4b214d15dbc9597ca5bfca **
-
-  * updated changelog and patch files for snapshot unknown~1.gbpcc1a68
-  * modified changelog for distro xenial
-
- -- Borglab Builder <borglab.launchpad@gmail.com>  Wed, 18 Aug 2021 03:05:10 +0000
-
-unknown (unknown~1.gbpcc1a68) xenial; urgency=medium
-
-  ** SNAPSHOT build @cc1a6833ca3af8d8188cc72d43be14d04b35c925 **
-
-  [ Borglab Builder ]
-  * clean up test_Pose3SLAMExample.py
-
-  [ John Lambert ]
-  * add type hints, use numpy instead of math module
-  * add type hints to visual_data_generator.py
-  * clean up plot.py with modern type hints
-  * add more missing type hints
-  * add missing type hint
-  * add missing docstring for an input arg
-  * add Optional type annotations where needed
-
-  [ Borglab Builder ]
-  * commit of final snapshot version number update
-
-  [ borglab.launchpad ]
-  * made changes to packaging to "no_tbb" version
-
- -- Borglab Builder <borglab.launchpad@gmail.com>  Wed, 18 Aug 2021 03:05:09 +0000
-
-gtsam (4.1.0-1ubuntu2~288.gbpcbf820) focal; urgency=medium
-
-  ** SNAPSHOT build @cbf8209765cafa7a9ee92b9625d211bf07ce8615 **
-
-  * modified changelog for distro bionic
-
- -- Borglab Builder <borglab.launchpad@gmail.com>  Sat, 14 Aug 2021 01:40:49 +0000
-
-gtsam (4.1.0-1ubuntu2~287.gbp6bf19d) bionic; urgency=medium
-
-  ** SNAPSHOT build @6bf19d3595325a2cc5e140946cfbd0e1d5829f28 **
-
-  * updated changelog and patch files for snapshot 4.1.0-1ubuntu2~286.gbp23d11f
-  * modified changelog for distro xenial
-
- -- Borglab Builder <borglab.launchpad@gmail.com>  Sat, 14 Aug 2021 01:39:16 +0000
-
-gtsam (4.1.0-1ubuntu2~286.gbp23d11f) xenial; urgency=medium
-
-  ** SNAPSHOT build @23d11f70893872bf5da439e103d1ebdf4793bbc0 **
-
-  [ Borglab Builder ]
-  ** SNAPSHOT build @dc406dc0d4216ff5ffa781a415618b2dc0dc516e **
-
-  * modified changelog for distro focal
-
-  [ John Lambert ]
-  * start wrapping GNC
-  * Remove std prefix in .i fn signatures
-  * Remove ‘class’ from template specifications
-  * try imports
-
-  [ Borglab Builder ]
-  * commit of final snapshot version number update
-
-  [ John Lambert ]
-  * provide template list of typedef
-  * test GNC along with other non-linear optimizers in python unit tests
-  * remove Dogleg from GNC-supported base-optimizers, and use nested templates
-  * add virtual to all classes in the .i file
-  * add GTSAM_EXPORT to GncParams.h
-  * add GTSAM_EXPORT to GncOptimizer.h
-  * use custom typedefs for GNC + GaussNewton and GNC + LM
-  * import GncLMParams, GncLMOptimizer to prevent pybind's automatic long names from name concat
-  * add missing gtsam prefix
-
- -- Borglab Builder <borglab.launchpad@gmail.com>  Sat, 14 Aug 2021 01:38:37 +0000
-
-gtsam (4.1.0-1ubuntu2~284.gbpde89be) focal; urgency=medium
-
-  ** SNAPSHOT build @de89be2e185eb0501007650557038811cd75d843 **
-
-  * modified changelog for distro bionic
-
- -- Borglab Builder <borglab.launchpad@gmail.com>  Thu, 12 Aug 2021 03:07:27 +0000
-
-gtsam (4.1.0-1ubuntu2~283.gbpfc3426) bionic; urgency=medium
-
-  ** SNAPSHOT build @fc3426e06d51c29d0876485e4ed6b413fc6e8bbb **
-
-  * updated changelog and patch files for snapshot 4.1.0-1ubuntu2~282.gbpad84c5
-  * modified changelog for distro xenial
-
- -- Borglab Builder <borglab.launchpad@gmail.com>  Thu, 12 Aug 2021 03:06:00 +0000
-
-gtsam (4.1.0-1ubuntu2~282.gbpad84c5) xenial; urgency=medium
-
-  ** SNAPSHOT build @ad84c544836ebe3f4d0cf7e31da8d6cc05d87fe6 **
-
-  [ Borglab Builder ]
-  ** SNAPSHOT build @930d23b00a0365862df9f1edd69ad6123d042aa4 **
-
-  * modified changelog for distro focal
-
-  [ Jose Luis Blanco Claraco ]
-  * Add missing getter
-
-  [ Borglab Builder ]
-  * commit of final snapshot version number update
-
- -- Borglab Builder <borglab.launchpad@gmail.com>  Thu, 12 Aug 2021 03:05:25 +0000
-
-gtsam (4.1.0-1ubuntu2~280.gbp4367f3) focal; urgency=medium
-
-  ** SNAPSHOT build @4367f30317405e803d07674fc89ea92408683e01 **
-
-  * modified changelog for distro bionic
-
- -- Borglab Builder <borglab.launchpad@gmail.com>  Wed, 11 Aug 2021 03:07:20 +0000
-
-gtsam (4.1.0-1ubuntu2~279.gbp8fdbf0) bionic; urgency=medium
-
-  ** SNAPSHOT build @8fdbf0eef4ff3d5a3f54f977a4e88d63b6b78a51 **
-
-  * updated changelog and patch files for snapshot 4.1.0-1ubuntu2~278.gbp9e2198
-  * modified changelog for distro xenial
-
- -- Borglab Builder <borglab.launchpad@gmail.com>  Wed, 11 Aug 2021 03:05:47 +0000
-
-gtsam (4.1.0-1ubuntu2~278.gbp9e2198) xenial; urgency=medium
-
-  ** SNAPSHOT build @9e2198f0cb90599b188d28babeaf078f23d63427 **
-
-  [ Borglab Builder ]
-  ** SNAPSHOT build @ce67c1adc24bc488496a4c75957b9d423e5bbad3 **
-
-  * modified changelog for distro focal
-  * commit of final snapshot version number update
-
-  [ Varun Agrawal ]
-  * speed up boost install
-  * improvements to CI files
-  * Install boost directly from binary
-  * use Boost 1.67.0 for Windows
-  * use env variables and fix setting of GITHUB_ENV
-  * use more cores for make on unix systems
-  * improvements to windows builds
-  * Boost 1.72.0 for Windows
-
- -- Borglab Builder <borglab.launchpad@gmail.com>  Wed, 11 Aug 2021 03:05:10 +0000
-
-gtsam (4.1.0-1ubuntu2~276.gbp2028e8) focal; urgency=medium
-
-  ** SNAPSHOT build @2028e8fca4461cbfac7c3f0ec66e714ec81993d1 **
-
-  * modified changelog for distro bionic
-
- -- Borglab Builder <borglab.launchpad@gmail.com>  Mon, 02 Aug 2021 03:07:12 +0000
-
-gtsam (4.1.0-1ubuntu2~275.gbp9fc763) bionic; urgency=medium
-
-  ** SNAPSHOT build @9fc76397b66805d173a31a0c16f5a7d951524225 **
-
-  * updated changelog and patch files for snapshot 4.1.0-1ubuntu2~274.gbp74d7a9
-  * modified changelog for distro xenial
-
- -- Borglab Builder <borglab.launchpad@gmail.com>  Mon, 02 Aug 2021 03:05:39 +0000
-
-gtsam (4.1.0-1ubuntu2~274.gbp74d7a9) xenial; urgency=medium
-
-  ** SNAPSHOT build @74d7a9cd35af0c5ccb2bd9358104ab19d86332ab **
-
-  [ Borglab Builder ]
-  ** SNAPSHOT build @028544248fb1034a7df62b254b2f751c206570c3 **
-
-  * modified changelog for distro focal
-  * commit of final snapshot version number update
-
-  [ Varun Agrawal ]
-  * add Windows export symbols for PinholeCamera
-
- -- Borglab Builder <borglab.launchpad@gmail.com>  Mon, 02 Aug 2021 03:05:01 +0000
-
-gtsam (4.1.0-1ubuntu2~272.gbpde91a1) focal; urgency=medium
-
-  ** SNAPSHOT build @de91a1d145f07788a30f3c6a2d21b92f11645a10 **
-
-  * modified changelog for distro bionic
-
- -- Borglab Builder <borglab.launchpad@gmail.com>  Mon, 26 Jul 2021 03:06:43 +0000
-
-gtsam (4.1.0-1ubuntu2~271.gbpa81da7) bionic; urgency=medium
-
-  ** SNAPSHOT build @a81da7a73f627b6720156eec9ee79b4239bafa4c **
-
-  * updated changelog and patch files for snapshot 4.1.0-1ubuntu2~270.gbpf0eda4
-  * modified changelog for distro xenial
-
- -- Borglab Builder <borglab.launchpad@gmail.com>  Mon, 26 Jul 2021 03:05:18 +0000
-
-gtsam (4.1.0-1ubuntu2~270.gbpf0eda4) xenial; urgency=medium
-
-  ** SNAPSHOT build @f0eda49e872a18ccb5fd63686ae31cbee66af83d **
-
-  [ Borglab Builder ]
-  ** SNAPSHOT build @13783181c0ebe8424ba5ef0080e73c9d8308dbf1 **
-
-  * modified changelog for distro focal
-
-  [ Akshay Krishnan ]
-  * wrapping triangulate nonlinear
-
-  [ akrishnan86 ]
-  * adding gtsam scope
-
-  [ Borglab Builder ]
-  * commit of final snapshot version number update
-
- -- Borglab Builder <borglab.launchpad@gmail.com>  Mon, 26 Jul 2021 03:04:48 +0000
-
-gtsam (4.1.0-1ubuntu2~268.gbpce1a9c) focal; urgency=medium
-
-  ** SNAPSHOT build @ce1a9ca888e5343f226c7f9d58c8b6817e64db07 **
-
-  * modified changelog for distro bionic
-
- -- Borglab Builder <borglab.launchpad@gmail.com>  Sun, 25 Jul 2021 03:07:43 +0000
-
-gtsam (4.1.0-1ubuntu2~267.gbp442eb5) bionic; urgency=medium
-
-  ** SNAPSHOT build @442eb53e69880c08e0a1ffafe9fcb5ea3ac5852d **
-
-  * updated changelog and patch files for snapshot 4.1.0-1ubuntu2~266.gbp4e967a
-  * modified changelog for distro xenial
-
- -- Borglab Builder <borglab.launchpad@gmail.com>  Sun, 25 Jul 2021 03:06:16 +0000
-
-gtsam (4.1.0-1ubuntu2~266.gbp4e967a) xenial; urgency=medium
-
-  ** SNAPSHOT build @4e967ac738e412b08cc334a1b1529e591cd76b65 **
-
-  [ Borglab Builder ]
-  ** SNAPSHOT build @a2d416106e0dfc00672e9bb2c9544285450d69aa **
-
-  * modified changelog for distro focal
-
-  [ Varun Agrawal ]
-  * Squashed 'wrap/' changes from d9ae5ce03..571c23952
-
-  [ Borglab Builder ]
-  * commit of final snapshot version number update
-
- -- Borglab Builder <borglab.launchpad@gmail.com>  Sun, 25 Jul 2021 03:05:45 +0000
-
-gtsam (4.1.0-1ubuntu2~264.gbp8391c3) focal; urgency=medium
-
-  ** SNAPSHOT build @8391c31cb9b4042f652602ffc526bda11c33a54c **
-
-  * modified changelog for distro bionic
-
- -- Borglab Builder <borglab.launchpad@gmail.com>  Fri, 23 Jul 2021 03:06:51 +0000
-
-gtsam (4.1.0-1ubuntu2~263.gbp609c54) bionic; urgency=medium
-
-  ** SNAPSHOT build @609c543adcc653d173d81a9054bead9ea4453cf0 **
-
-  * updated changelog and patch files for snapshot 4.1.0-1ubuntu2~262.gbp35791d
-  * modified changelog for distro xenial
-
- -- Borglab Builder <borglab.launchpad@gmail.com>  Fri, 23 Jul 2021 03:05:21 +0000
-
-gtsam (4.1.0-1ubuntu2~262.gbp35791d) xenial; urgency=medium
-
-  ** SNAPSHOT build @35791d027e2a45f6157fde6fa1f555cf506b78db **
-
-  [ Borglab Builder ]
-  ** SNAPSHOT build @0774208f183b6fd90bb8f7fdd7f19cc5d0b4e09a **
-
-  * modified changelog for distro focal
-  * commit of final snapshot version number update
-
-  [ John Lambert ]
-  * use upper 3x3 sub-block of covariance matrix for converting BetweenFactor to BinaryMeasurement, and use Isotropic in ShonanAveraging2
-  * add comments about tangent space and covariance matrix ordering
-
- -- Borglab Builder <borglab.launchpad@gmail.com>  Fri, 23 Jul 2021 03:04:46 +0000
-
-gtsam (4.1.0-1ubuntu2~260.gbp4237ad) focal; urgency=medium
-
-  ** SNAPSHOT build @4237adfbb679196b2305e0e967a6567191bad606 **
-
-  * modified changelog for distro bionic
-
- -- Borglab Builder <borglab.launchpad@gmail.com>  Tue, 20 Jul 2021 03:06:51 +0000
-
-gtsam (4.1.0-1ubuntu2~259.gbp49a3e7) bionic; urgency=medium
-
-  ** SNAPSHOT build @49a3e7139e06810cfbd4ba1ac88e99fd4944c1eb **
-
-  * updated changelog and patch files for snapshot 4.1.0-1ubuntu2~258.gbpd43f0d
-  * modified changelog for distro xenial
-
- -- Borglab Builder <borglab.launchpad@gmail.com>  Tue, 20 Jul 2021 03:05:24 +0000
-
-gtsam (4.1.0-1ubuntu2~258.gbpd43f0d) xenial; urgency=medium
-
-  ** SNAPSHOT build @d43f0def7046a37aa2403c3918e022d22e6cf0a7 **
-
-  [ Borglab Builder ]
-  ** SNAPSHOT build @8109a5c28db47120aebbfa4fff3696536d059688 **
-
-  * modified changelog for distro focal
-
-  [ yetongumich ]
-  * refactor tests and add comments
-  * resolve some nits
-
-  [ Scott ]
-  * Fix serialization of ISAM2 class
-  * Added ISAM2 serialize test
-  * Try macOS fix
-
-  [ Borglab Builder ]
-  * commit of final snapshot version number update
-
- -- Borglab Builder <borglab.launchpad@gmail.com>  Tue, 20 Jul 2021 03:04:53 +0000
-
-gtsam (4.1.0-1ubuntu2~256.gbp70087d) focal; urgency=medium
-
-  ** SNAPSHOT build @70087dd97d1629f00201ffbc5933e93617c1f414 **
-
-  * modified changelog for distro bionic
-
- -- Borglab Builder <borglab.launchpad@gmail.com>  Sun, 18 Jul 2021 03:06:44 +0000
-
-gtsam (4.1.0-1ubuntu2~255.gbpcfd915) bionic; urgency=medium
-
-  ** SNAPSHOT build @cfd91596dfdc7b9ed79faa90778057eb1f894eb2 **
-
-  * updated changelog and patch files for snapshot 4.1.0-1ubuntu2~254.gbpe8ad13
-  * modified changelog for distro xenial
-
- -- Borglab Builder <borglab.launchpad@gmail.com>  Sun, 18 Jul 2021 03:05:09 +0000
-
-gtsam (4.1.0-1ubuntu2~254.gbpe8ad13) xenial; urgency=medium
-
-  ** SNAPSHOT build @e8ad132fb2cfbc134c36bd2f71b3f75bf4d74f86 **
-
-  [ Borglab Builder ]
-  ** SNAPSHOT build @6c5e9a6fa08aed467c1f084300a5e70a40a1bcb5 **
-
-  * modified changelog for distro focal
-
-  [ Akash Patel ]
-  * Revert "replace deprecated tbb functionality"
-
-  [ Borglab Builder ]
-  * commit of final snapshot version number update
-
- -- Borglab Builder <borglab.launchpad@gmail.com>  Sun, 18 Jul 2021 03:04:30 +0000
-
-gtsam (4.1.0-1ubuntu2~252.gbpcdc7d4) focal; urgency=medium
-
-  ** SNAPSHOT build @cdc7d49b65f181635124355972de837cffb814d8 **
-
-  * modified changelog for distro bionic
-
- -- Borglab Builder <borglab.launchpad@gmail.com>  Fri, 16 Jul 2021 03:07:05 +0000
-
-gtsam (4.1.0-1ubuntu2~251.gbpf28cc7) bionic; urgency=medium
-
-  ** SNAPSHOT build @f28cc70507e1b13794682781dec06c7718f8c944 **
-
-  * updated changelog and patch files for snapshot 4.1.0-1ubuntu2~250.gbpfdcb5a
-  * modified changelog for distro xenial
-
- -- Borglab Builder <borglab.launchpad@gmail.com>  Fri, 16 Jul 2021 03:05:33 +0000
-
-gtsam (4.1.0-1ubuntu2~250.gbpfdcb5a) xenial; urgency=medium
-
-  ** SNAPSHOT build @fdcb5a438ccaa7fcdbdc7301cdfc65904540fc9b **
-
-  [ Borglab Builder ]
-  ** SNAPSHOT build @25a5aa6b779aa47dbda572c8d7d3e158eeb360c0 **
-
-  * modified changelog for distro focal
-
-  [ Varun Agrawal ]
-  * break interface file into multiple files
-  * break up preamble and specializations so there are no duplicate includes
-  * update template for wrapper
-  * move RedirectCout to base/utilities.h
-  * update CMake
-  * wrapper updates
-  * enable CI builds
-  * fixes
-  * Squashed 'wrap/' changes from 07330d100..d9ae5ce03
-  * matlab wrapper header update
-  * update interface files with latest develop
-
-  [ Borglab Builder ]
-  * commit of final snapshot version number update
-
-  [ Varun Agrawal ]
-  * remove extraneous file
-
- -- Borglab Builder <borglab.launchpad@gmail.com>  Fri, 16 Jul 2021 03:04:53 +0000
-
-gtsam (4.1.0-1ubuntu2~248.gbpb2298c) focal; urgency=medium
-
-  ** SNAPSHOT build @b2298c6a1bb21b20e0c0507a9c384ec3f239f112 **
-
-  * modified changelog for distro bionic
-
- -- Borglab Builder <borglab.launchpad@gmail.com>  Thu, 15 Jul 2021 03:06:23 +0000
-
-gtsam (4.1.0-1ubuntu2~247.gbpa4d55d) bionic; urgency=medium
-
-  ** SNAPSHOT build @a4d55d880d9888b4343e0da65c0d508e17361421 **
-
-  * updated changelog and patch files for snapshot 4.1.0-1ubuntu2~246.gbp4332d7
-  * modified changelog for distro xenial
-
- -- Borglab Builder <borglab.launchpad@gmail.com>  Thu, 15 Jul 2021 03:04:57 +0000
-
-gtsam (4.1.0-1ubuntu2~246.gbp4332d7) xenial; urgency=medium
-
-  ** SNAPSHOT build @4332d7b62da6445dec008c9747e60d79d3bbc295 **
-
-  [ Borglab Builder ]
-  ** SNAPSHOT build @736a12a52c5e086e4cdcdf88ffec037fe635031d **
-
-  * modified changelog for distro focal
-
-  [ roderick-koehle ]
-  * Forward declaration for Set of Fisheye Cameras
-  * Extend python wrapper to include fisheye models.
-  * Forward declaration of fisheye camera.
-  * Unit test for equidistant fisheye
-  * Extend unit testing of omnidirectional projection
-  * Introduce setUpClass, python snake_case variables
-  * Use of common setUpClass method
-  * Correct tab to spaces to fix formatting
-  * Improved accuracy for analytic undistortion
-  * Add comment about initial guess in undistortion
-  * Add ambiguous calibrate/uncalibrate declarations.
-  * Missing CameraSet binding specialisations
-  * Update ignore list in CMakeFile
-  * Testing CameraSet and triangulatePoint3
-  * Unittest, triangulation for Cal3Unified
-  * Shared data for triangulation unit tests
-  * Shared setup triangulation unit test
-  * Minor fix test_Cal3Unified
-  * Minor fix test_Cal3Fisheye
-
-  [ Borglab Builder ]
-  * commit of final snapshot version number update
-
-  [ roderick-koehle ]
-  * Remove commented out line
-  * Remove comment
-  * Remove spaces in empty line
-
- -- Borglab Builder <borglab.launchpad@gmail.com>  Thu, 15 Jul 2021 03:04:26 +0000
-
-gtsam (4.1.0-1ubuntu2~244.gbpe01190) focal; urgency=medium
-
-  ** SNAPSHOT build @e01190eeabe6186d9770dc6072b96e67517301c0 **
-
-  * modified changelog for distro bionic
-
- -- Borglab Builder <borglab.launchpad@gmail.com>  Wed, 14 Jul 2021 03:06:43 +0000
-
-gtsam (4.1.0-1ubuntu2~243.gbp9019a8) bionic; urgency=medium
-
-  ** SNAPSHOT build @9019a8b95162e1ad9cef3baaaf753dbcbbf33ab7 **
-
-  * updated changelog and patch files for snapshot 4.1.0-1ubuntu2~242.gbpe9fd52
-  * modified changelog for distro xenial
-
- -- Borglab Builder <borglab.launchpad@gmail.com>  Wed, 14 Jul 2021 03:05:17 +0000
-
-gtsam (4.1.0-1ubuntu2~242.gbpe9fd52) xenial; urgency=medium
-
-  ** SNAPSHOT build @e9fd52fa1f3a1324f09960ae2c05c6b764359d88 **
-
-  [ Borglab Builder ]
-  ** SNAPSHOT build @84076a5a92c8d1367ace19d93fcc018616835b72 **
-
-  * modified changelog for distro focal
-
-  [ John Lambert ]
-  * Update ShonanAveraging.h
-  * add interface in C++, and helper extractRot2Measurements()
-  * fix typo
-  * add ShonanAveraging2 constructor to wrapper, that accepts BetweenFactorPose2s as input
-  * add conversion function for Pose2 -> BinaryMeasurement<Rot2>
-  * fix typo on 3x3 matrix def
-  * use default parameters if none provided, and remove gtsam namespace prefix in .h file
-  * check in python unit test for new functionality
-  * add missing import to python unit test
-  * set pmin and pmax in unit test
-  * fix typo in block indexing, 3x3 covariance for Pose2 should have just 1x1 block for theta
-  * try increasing pmax to pass test
-  * fix typo
-
-  [ Borglab Builder ]
-  * commit of final snapshot version number update
-
-  [ John Lambert ]
-  * use simple example for unit test
-  * use mod when comparing angles
-  * fix assert on angles
-  * update logic in angular error comparison
-
- -- Borglab Builder <borglab.launchpad@gmail.com>  Wed, 14 Jul 2021 03:04:47 +0000
-
-gtsam (4.1.0-1ubuntu2~240.gbp9be350) focal; urgency=medium
-
-  ** SNAPSHOT build @9be350b74858b7ec9f44bf1b1b9c16e30a9b2f1e **
-
-  * modified changelog for distro bionic
-
- -- Borglab Builder <borglab.launchpad@gmail.com>  Mon, 12 Jul 2021 03:06:41 +0000
-
-gtsam (4.1.0-1ubuntu2~239.gbpe8c560) bionic; urgency=medium
-
-  ** SNAPSHOT build @e8c560cfc525fa113757e34d901589ff73f24a1f **
-
-  * updated changelog and patch files for snapshot 4.1.0-1ubuntu2~238.gbp79cd5d
-  * modified changelog for distro xenial
-
- -- Borglab Builder <borglab.launchpad@gmail.com>  Mon, 12 Jul 2021 03:05:16 +0000
-
-gtsam (4.1.0-1ubuntu2~238.gbp79cd5d) xenial; urgency=medium
-
-  ** SNAPSHOT build @79cd5d13b48effab67257502320b3d6347c2629d **
-
-  [ Borglab Builder ]
-  ** SNAPSHOT build @06c10779918327e40265e22943be67ffd011187d **
-
-  * modified changelog for distro focal
-
-  [ Varun Agrawal ]
-  * replaced boost with std for placeholders, bind and function
-  * update all the tests
-
-  [ Borglab Builder ]
-  * commit of final snapshot version number update
-
- -- Borglab Builder <borglab.launchpad@gmail.com>  Mon, 12 Jul 2021 03:04:46 +0000
-
-gtsam (4.1.0-1ubuntu2~236.gbp4b0649) focal; urgency=medium
-
-  ** SNAPSHOT build @4b0649edaa9c6ea858493e6eda4dc59ba178b8d4 **
-
-  * modified changelog for distro bionic
-
- -- Borglab Builder <borglab.launchpad@gmail.com>  Sun, 11 Jul 2021 03:06:34 +0000
-
-gtsam (4.1.0-1ubuntu2~235.gbp276375) bionic; urgency=medium
-
-  ** SNAPSHOT build @276375722f7a2fe3a2a3c6df512a8bad16b2645d **
-
-  * updated changelog and patch files for snapshot 4.1.0-1ubuntu2~234.gbp0c5de7
-  * modified changelog for distro xenial
-
- -- Borglab Builder <borglab.launchpad@gmail.com>  Sun, 11 Jul 2021 03:05:07 +0000
-
-gtsam (4.1.0-1ubuntu2~234.gbp0c5de7) xenial; urgency=medium
-
-  ** SNAPSHOT build @0c5de7b8a9fbb5adb23618a1dc063a8089ef4066 **
-
-  [ Borglab Builder ]
-  ** SNAPSHOT build @f455ffa586947b920034b2e5ffc40adf015d0aa6 **
-
-  * modified changelog for distro focal
-  * commit of final snapshot version number update
-
-  [ John Lambert ]
-  * improve docs about compiling without TBB
-  * improve wrapper compilation instructions, when TBB not installed
-
- -- Borglab Builder <borglab.launchpad@gmail.com>  Sun, 11 Jul 2021 03:04:36 +0000
-
-gtsam (4.1.0-1ubuntu2~232.gbp1054ab) focal; urgency=medium
-
-  ** SNAPSHOT build @1054ab8a4ac119c6323ffd4f04bd2624b321b9b9 **
-
-  * modified changelog for distro bionic
-
- -- Borglab Builder <borglab.launchpad@gmail.com>  Sat, 10 Jul 2021 03:06:48 +0000
-
-gtsam (4.1.0-1ubuntu2~231.gbp6b0a2a) bionic; urgency=medium
-
-  ** SNAPSHOT build @6b0a2a6b0758ffd495d1f0bfa1ba1e8962bdc6a0 **
-
-  * updated changelog and patch files for snapshot 4.1.0-1ubuntu2~230.gbpcedbac
-  * modified changelog for distro xenial
-
- -- Borglab Builder <borglab.launchpad@gmail.com>  Sat, 10 Jul 2021 03:05:18 +0000
-
-gtsam (4.1.0-1ubuntu2~230.gbpcedbac) xenial; urgency=medium
-
-  ** SNAPSHOT build @cedbacbba40319bb6f23fc2759f77fb4db38d410 **
-
-  [ Borglab Builder ]
-  ** SNAPSHOT build @3ff67d665c89525d5631567830dfbb19e8b57738 **
-
-  * modified changelog for distro focal
-  * commit of final snapshot version number update
-
-  [ Varun Agrawal ]
-  * Added lots of tests for BetweenFactor
-  * add Pose3 expmap to wrapper
-  * typo fix
-  * cleaner variables
-  * fix dimension for Pose3 test
-
- -- Borglab Builder <borglab.launchpad@gmail.com>  Sat, 10 Jul 2021 03:04:42 +0000
-
-gtsam (4.1.0-1ubuntu2~228.gbp15dc38) focal; urgency=medium
-
-  ** SNAPSHOT build @15dc38e0bb73bdfe615f2cbc541acee1f58e82b6 **
-
-  * modified changelog for distro bionic
-
- -- Borglab Builder <borglab.launchpad@gmail.com>  Thu, 08 Jul 2021 03:06:42 +0000
-
-gtsam (4.1.0-1ubuntu2~227.gbpc93781) bionic; urgency=medium
-
-  ** SNAPSHOT build @c937812df2462ce1dfbacb6ba1a65a51683a0954 **
-
-  * updated changelog and patch files for snapshot 4.1.0-1ubuntu2~226.gbpd6c3fb
-  * modified changelog for distro xenial
-
- -- Borglab Builder <borglab.launchpad@gmail.com>  Thu, 08 Jul 2021 03:05:16 +0000
-
-gtsam (4.1.0-1ubuntu2~226.gbpd6c3fb) xenial; urgency=medium
-
-  ** SNAPSHOT build @d6c3fbcbd2bf516bac63d29e9228f49aba50b9b9 **
-
-  [ Borglab Builder ]
-  ** SNAPSHOT build @8d1cb43ca246b24c646e5abe2b0e5a7d1c9fd5bf **
-
-  * modified changelog for distro focal
-
-  [ acxz ]
-  * update boost::bind usage
-  * explicitly use boost::placeholders:_X for compilers that do not respect function scope
-
-  [ Akash Patel ]
-  * formatting
-
-  [ acxz ]
-  * formatting
-  * using using for boost placeholders in tests
-  * formatting
-
-  [ Borglab Builder ]
-  * commit of final snapshot version number update
-
- -- Borglab Builder <borglab.launchpad@gmail.com>  Thu, 08 Jul 2021 03:04:46 +0000
-
-gtsam (4.1.0-1ubuntu2~224.gbp91deca) focal; urgency=medium
-
-  ** SNAPSHOT build @91deca59cd0187a1699239a80dd18dbe3f434952 **
-
-  * modified changelog for distro bionic
-
- -- Borglab Builder <borglab.launchpad@gmail.com>  Thu, 01 Jul 2021 03:09:29 +0000
-
-gtsam (4.1.0-1ubuntu2~223.gbpafa23d) bionic; urgency=medium
-
-  ** SNAPSHOT build @afa23d98d7dbe10be8086f18679855c5bf462f78 **
-
-  * updated changelog and patch files for snapshot 4.1.0-1ubuntu2~222.gbpd13af1
-  * modified changelog for distro xenial
-
- -- Borglab Builder <borglab.launchpad@gmail.com>  Thu, 01 Jul 2021 03:08:00 +0000
-
-gtsam (4.1.0-1ubuntu2~222.gbpd13af1) xenial; urgency=medium
-
-  ** SNAPSHOT build @d13af1e8ed1b224831d3c758a8a70f065c87db68 **
-
-  [ Borglab Builder ]
-  ** SNAPSHOT build @9f59e38833fe76bb54d9ad0f01e4b5c08e4fc42a **
-
-  * modified changelog for distro focal
-  * commit of final snapshot version number update
-
-  [ Jay Elrod ]
-  * Add user-defined copy constructor for Rot2
-
- -- Borglab Builder <borglab.launchpad@gmail.com>  Thu, 01 Jul 2021 03:07:26 +0000
-
-gtsam (4.1.0-1ubuntu2~220.gbpbbeed8) focal; urgency=medium
-
-  ** SNAPSHOT build @bbeed8641717892e575b5e28a5463c0044bcf175 **
-
-  * modified changelog for distro bionic
-
- -- Borglab Builder <borglab.launchpad@gmail.com>  Mon, 28 Jun 2021 03:07:12 +0000
-
-gtsam (4.1.0-1ubuntu2~219.gbpaced86) bionic; urgency=medium
-
-  ** SNAPSHOT build @aced865eed4095df4ed4b1cf7b54e5ee845db334 **
-
-  * updated changelog and patch files for snapshot 4.1.0-1ubuntu2~218.gbp335b52
-  * modified changelog for distro xenial
-
- -- Borglab Builder <borglab.launchpad@gmail.com>  Mon, 28 Jun 2021 03:05:40 +0000
-
-gtsam (4.1.0-1ubuntu2~218.gbp335b52) xenial; urgency=medium
-
-  ** SNAPSHOT build @335b52ac5d243a251e0fe338ac4dd95fca44eb26 **
-
-  [ Borglab Builder ]
-  ** SNAPSHOT build @c028252edba9635334dd89893356bdbfcf61ebba **
-
-  * modified changelog for distro focal
-
-  [ Milo Knowles ]
-  * Add MagPoseFactor
-  * Compute error in the body frame and fix print()
-  * Improve docs
-
-  [ Ayush Baid ]
-  * Adding factor with shared calibration as a variable
-  * fixing tests by moving to Cal3_S2
-  * using fixed size matrix, and adding jacobian in homogeneous conversion
-  * renaming key variable
-  * fixing docstring
-  * reverting jacobian computation from homogeneous function
-  * adding prior on calibrations
-
-  [ Fan Jiang ]
-  * Working CustomFactor
-  * Change to using nullptr
-  * Allow KeyVector to just be lists
-  * Add comment on functor signature
-  * Add comment in gtsam.i
-  * Add printing for CustomFactor
-  * Remove unnecessary comment
-  * Add documentation
-  * Address Frank's comments
-  * Add more comments
-
-  [ HMellor ]
-  * Correct ImuFactorExamples frame description
-
-  [ Varun Agrawal ]
-  * update docstrings and format
-  * Add Akshay's Cal3Bundler test
-  * account for radial distortion in initial guess for `calibrate`
-
-  [ Tim McGrath ]
-  * fix bug on computation of SO(3) logmap
-
-  [ Milo Knowles ]
-  * Update commment syntax and replace typedef with using
-
-  [ Varun Agrawal ]
-  * initialize with intrinsic coordinates which has radial distortion modeled
-  * add all of Akshay's tests for default model
-
-  [ Borglab Builder ]
-  * commit of final snapshot version number update
-
-  [ Varun Agrawal ]
-  * addressed comments and added an additional test
-  * make rr and g as const
-
-  [ Dan Barladeanu ]
-  * Comments Only.
-  * fix comment to docstring
-
-  [ Frank Dellaert ]
-  * Added Range to Point2
-
-  [ Fan Jiang ]
-  * Fixed Python factor for TBB
-  * Trajectory Estimation example
-  * Add unit test for optimization a factor graph
-  * Address Frank's comments
-  * Fix example in docs
-
-  [ Varun Agrawal ]
-  * fix bug in LinearContainerFactor and warnings about Point3
-  * added test for this issue
-
-  [ Ayush Baid ]
-  * updating tests
-  * creating 18 point example
-
-  [ Milo Knowles ]
-  * Move MagPoseFactor to gtsam
-
-  [ Ayush Baid ]
-  * switching to sampson point line error
-  * fixing jacobians and reformatting
-  * changing error values in test
-  * adding jacobians on input points
-  * adding jacobians on input points
-  * moving to squared sampson error
-  * using correct jacobian computation for calibration
-  * fixing unit tests
-
-  [ John Lambert ]
-  * add transformFrom() for Point3 in Similarity3
-
-  [ Ayush Baid ]
-  * adding 11 point example for cal3bundler
-  * fixing test cases
-
-  [ Jose Luis Blanco Claraco ]
-  * add expressions for cross() and dot()
-
-  [ Varun Agrawal ]
-  * merge double into Values templates
-  * add cmake command to run GTSAM python tests
-
-  [ Akshay Krishnan ]
-  * removing Sampson error + some tests cleanup
-  * increasing calibrate() tolerance
-  * small covariance change
-
-  [ akrishnan86 ]
-  * formatting changes
-  * removing duplicate data file
-
-  [ acxz ]
-  * use size_t variable type
-  * update timeLago.cpp with newer Sampler interface
-  * use size_t variable type
-
-  [ Varun Agrawal ]
-  * Squashed 'wrap/' changes from 0124bcc45..07330d100
-
-  [ Akshay Krishnan ]
-  * removing failing test and unused data
-
-  [ akrishnan86 ]
-  * updating documentation for factor
-
-  [ acxz ]
-  * replace deprecated tbb functionality
-  * add comment for purpose of variable
-
-  [ Akshay Krishnan ]
-  * updating points name, constexpr
-  * changing to macro EssenstialMatrixfactor4
-  * all jacobian tests for essential matrix use macro
-
-  [ akrishnan86 ]
-  * formatting example
-
-  [ Varun Agrawal ]
-  * update the pgp servers to get the LLVM GPG key
-  * update key server in other workflow files
-
- -- Borglab Builder <borglab.launchpad@gmail.com>  Mon, 28 Jun 2021 03:05:04 +0000
-
-gtsam (4.1.0-1ubuntu2~216.gbpe4fa26) focal; urgency=medium
-
-  ** SNAPSHOT build @e4fa26bc2c4193dd9398e4bf3537a2859d6ee0d1 **
-
-  * modified changelog for distro bionic
-
- -- Borglab Builder <borglab.launchpad@gmail.com>  Thu, 03 Jun 2021 05:07:20 +0000
-
-gtsam (4.1.0-1ubuntu2~215.gbp2d9699) bionic; urgency=medium
-
-  ** SNAPSHOT build @2d9699936ee572e28bc3117d54c67d328b5fc7a3 **
-
-  * updated changelog and patch files for snapshot 4.1.0-1ubuntu2~214.gbp4ee04e
-  * modified changelog for distro xenial
-
- -- Borglab Builder <borglab.launchpad@gmail.com>  Thu, 03 Jun 2021 05:05:52 +0000
-
-gtsam (4.1.0-1ubuntu2~214.gbp4ee04e) xenial; urgency=medium
-
-  ** SNAPSHOT build @4ee04ea292b2a63743fe602bd5c58e073af41330 **
-
-  [ Borglab Builder ]
-  ** SNAPSHOT build @4e1f540d2b09a959657a5c1db44c7b66d388c8d5 **
-
-  * modified changelog for distro focal
-
-  [ Varun Agrawal ]
-  * added destructor for CameraSet to remove warning
-
-  [ Borglab Builder ]
-  * commit of final snapshot version number update
-
- -- Borglab Builder <borglab.launchpad@gmail.com>  Thu, 03 Jun 2021 05:05:20 +0000
-
-gtsam (4.1.0-1ubuntu2~212.gbp3435ee) focal; urgency=medium
-
-  ** SNAPSHOT build @3435ee0d1f4b6894cbcb89b6fe68ce79339fb884 **
-
-  * modified changelog for distro bionic
-
- -- Borglab Builder <borglab.launchpad@gmail.com>  Tue, 01 Jun 2021 05:37:34 +0000
-
-gtsam (4.1.0-1ubuntu2~211.gbpc8bdaa) bionic; urgency=medium
-
-  ** SNAPSHOT build @c8bdaa5986f968a85eb6d5c48dee678109c3923b **
-
-  * updated changelog and patch files for snapshot 4.1.0-1ubuntu2~210.gbpa60972
-  * modified changelog for distro xenial
-
- -- Borglab Builder <borglab.launchpad@gmail.com>  Tue, 01 Jun 2021 05:36:00 +0000
-
-gtsam (4.1.0-1ubuntu2~210.gbpa60972) xenial; urgency=medium
-
-  ** SNAPSHOT build @a60972021546cf7869195c9aaf61e1d1254693e7 **
-
-  [ Borglab Builder ]
-  ** SNAPSHOT build @69762c6a95c059b174e153d9e48464d314438a26 **
-
-  * modified changelog for distro focal
-  * commit of final snapshot version number update
-
-  [ Varun Agrawal ]
-  * add test for rekey of LinearContainerFactor
-  * override the rekey methods so as to update the properties as well
-
- -- Borglab Builder <borglab.launchpad@gmail.com>  Tue, 01 Jun 2021 05:35:23 +0000
-
-gtsam (4.1.0-1ubuntu2~208.gbpc076a2) focal; urgency=medium
-
-  ** SNAPSHOT build @c076a25b365e760104fbffb1fbfbe73dea8432a5 **
-
-  * modified changelog for distro bionic
-
- -- Borglab Builder <borglab.launchpad@gmail.com>  Fri, 28 May 2021 04:31:26 +0000
-
-gtsam (4.1.0-1ubuntu2~207.gbp43a61d) bionic; urgency=medium
-
-  ** SNAPSHOT build @43a61da879ffcc424739c576be923de086d1d7f8 **
-
-  * updated changelog and patch files for snapshot 4.1.0-1ubuntu2~206.gbpf4ae37
-  * modified changelog for distro xenial
-
- -- Borglab Builder <borglab.launchpad@gmail.com>  Fri, 28 May 2021 04:30:00 +0000
-
-gtsam (4.1.0-1ubuntu2~206.gbpf4ae37) xenial; urgency=medium
-
-  ** SNAPSHOT build @f4ae37bbf6e78fdefafb88797e46f9a6943cf2f9 **
-
-  [ Borglab Builder ]
-  ** SNAPSHOT build @564ac87341797922d682beaf81d2aaf356f87484 **
-
-  * modified changelog for distro focal
-
-  [ lcarlone ]
-  * starting to implement tests and class for DisplacedPinholeCamera
-  * removed new class and test
-  * added test
-  * created .h
-  * done factor!
-  * compiles and all tests pass!!
-  * simple tests are passing, but now we start on the serious ones
-  * fixed equals
-  * error computation also looks fine!
-  * moving to other tests
-  * moving to noisy tests
-  * fixed unit test
-  * got it!
-  * test failure: now we can start computing jacobians
-  * trying to figure out jacobians
-  * isolated schur complement!
-  * pipeline up and running, need to fix Jacobians next, then Schur complement
-  * debugging jacobians
-  * still segfaults
-  * working on new sym matrix
-  * solving key problem
-  * trying to fix crucial test
-  * fixed optimization test: now we have to (i) allow reuse of same calibration, (ii) enable all other tests, (iii) remove cout
-  * adding test with single key
-  * removed tests that are not applicable - merging to develop now
-  * fixed print, removed cout, test still failing
-  * amended
-  * moving to more appropriate construction of Hessian
-  * getting better
-  * test still failing
-  * now I have a working prototype!
-  * works now!!
-  * getting ready to enable monocular operation
-  * 2 tests to go
-  * 1 test to go!
-  * need to clean up templates and remove 2 redundant lines
-  * removed extra "else"
-  * added extra unit test
-  * formatting
-  * improved naming, formatting, comments
-  * cleanup
-  * fixed glitch highlighted by CI
-  * trying to fix CI error
-  * added comment
-
-  [ Borglab Builder ]
-  * commit of final snapshot version number update
-
- -- Borglab Builder <borglab.launchpad@gmail.com>  Fri, 28 May 2021 04:29:29 +0000
-
-gtsam (4.1.0-1ubuntu2~204.gbp373a36) focal; urgency=medium
-
-  ** SNAPSHOT build @373a36652658e1510209d0eff2935fa85c6c4e5f **
-
-  * modified changelog for distro bionic
-
- -- Borglab Builder <borglab.launchpad@gmail.com>  Thu, 27 May 2021 04:04:30 +0000
-
-gtsam (4.1.0-1ubuntu2~203.gbp2c9226) bionic; urgency=medium
-
-  ** SNAPSHOT build @2c9226a8477b9c76a07e70a86340545e79a09c4b **
-
-  * updated changelog and patch files for snapshot 4.1.0-1ubuntu2~202.gbpc9aa2c
-  * modified changelog for distro xenial
-
- -- Borglab Builder <borglab.launchpad@gmail.com>  Thu, 27 May 2021 04:02:58 +0000
-
-gtsam (4.1.0-1ubuntu2~202.gbpc9aa2c) xenial; urgency=medium
-
-  ** SNAPSHOT build @c9aa2cdef430bdcc94f309cd82800530bd441d3b **
-
-  [ Borglab Builder ]
-  ** SNAPSHOT build @9c2873674ab68859f3864a9df604a174002329f8 **
-
-  * modified changelog for distro focal
-  * commit of final snapshot version number update
-
-  [ lcarlone ]
-  * addeed gnc example
-  * added GNC example
-  * adding knownOutlier input to GNC
-  * all tests done!
-  * user can now also set the weights to initialize gnc!
-  * added comment on example interface
-  * amended
-  * fixed formatting glitch
-
- -- Borglab Builder <borglab.launchpad@gmail.com>  Thu, 27 May 2021 04:02:24 +0000
-
-gtsam (4.1.0-1ubuntu2~200.gbp77f179) focal; urgency=medium
-
-  ** SNAPSHOT build @77f179ff90ab2fa26a60fe3e6db972cce1528480 **
-
-  * modified changelog for distro bionic
-
- -- Borglab Builder <borglab.launchpad@gmail.com>  Thu, 06 May 2021 03:07:50 +0000
-
-gtsam (4.1.0-1ubuntu2~199.gbpdf21d3) bionic; urgency=medium
-
-  ** SNAPSHOT build @df21d32c7547f96f75b3cd5082a3eed9569cc36f **
-
-  * updated changelog and patch files for snapshot 4.1.0-1ubuntu2~198.gbpc43ac7
-  * modified changelog for distro xenial
-
- -- Borglab Builder <borglab.launchpad@gmail.com>  Thu, 06 May 2021 03:06:22 +0000
-
-gtsam (4.1.0-1ubuntu2~198.gbpc43ac7) xenial; urgency=medium
-
-  ** SNAPSHOT build @c43ac7466f0c71d1ed9e7e3cc24be8840d41107f **
-
-  [ Borglab Builder ]
-  ** SNAPSHOT build @1faa6185ce0d7ed831c5911643afa5c719f6e135 **
-
-  * modified changelog for distro focal
-
-  [ Varun Agrawal ]
-  * fix some interface todos
-  * add pybind11/operators.h to interface template
-
-  [ Borglab Builder ]
-  * commit of final snapshot version number update
-
- -- Borglab Builder <borglab.launchpad@gmail.com>  Thu, 06 May 2021 03:05:46 +0000
-
-gtsam (4.1.0-1ubuntu2~196.gbpd5851d) focal; urgency=medium
-
-  ** SNAPSHOT build @d5851d94237de2ada1763acebcc39e620faa883f **
-
-  * modified changelog for distro bionic
-
- -- Borglab Builder <borglab.launchpad@gmail.com>  Wed, 05 May 2021 03:07:25 +0000
-
-gtsam (4.1.0-1ubuntu2~195.gbpb0ce7e) bionic; urgency=medium
-
-  ** SNAPSHOT build @b0ce7e34aaac0ade7a45e10bd5e00d0695bc774d **
-
-  * updated changelog and patch files for snapshot 4.1.0-1ubuntu2~194.gbp27fb89
-  * modified changelog for distro xenial
-
- -- Borglab Builder <borglab.launchpad@gmail.com>  Wed, 05 May 2021 03:05:52 +0000
-
-gtsam (4.1.0-1ubuntu2~194.gbp27fb89) xenial; urgency=medium
-
-  ** SNAPSHOT build @27fb89fa111c17114218c4b26f344cac8e1f1651 **
-
-  [ Borglab Builder ]
-  ** SNAPSHOT build @544c376c1fb902fab00333bcaeee2b45023bdc5d **
-
-  * modified changelog for distro focal
-  * commit of final snapshot version number update
-
-  [ Varun Agrawal ]
-  * fix warnings from tests
-  * fix unused warning
-  * update boost download link
-
- -- Borglab Builder <borglab.launchpad@gmail.com>  Wed, 05 May 2021 03:05:17 +0000
-
-gtsam (4.1.0-1ubuntu2~192.gbp0379fe) focal; urgency=medium
-
-  ** SNAPSHOT build @0379fe99fae53b7bae1dc5bdbe5291407eb71948 **
-
-  * modified changelog for distro bionic
-
- -- Borglab Builder <borglab.launchpad@gmail.com>  Sat, 01 May 2021 03:12:45 +0000
-
-gtsam (4.1.0-1ubuntu2~191.gbpf09414) bionic; urgency=medium
-
-  ** SNAPSHOT build @f09414848eeda9d28e7006563231cfa854a965d8 **
-
-  * updated changelog and patch files for snapshot 4.1.0-1ubuntu2~190.gbpedd691
-  * modified changelog for distro xenial
-
- -- Borglab Builder <borglab.launchpad@gmail.com>  Sat, 01 May 2021 03:11:06 +0000
-
-gtsam (4.1.0-1ubuntu2~190.gbpedd691) xenial; urgency=medium
-
-  ** SNAPSHOT build @edd691483423a4c61d7e1a494d44a62a0f16d760 **
-
-  [ Borglab Builder ]
-  ** SNAPSHOT build @c5f2b5fd3600450266c29789dbcc955603e7fc89 **
-
-  * modified changelog for distro focal
-
-  [ Varun Agrawal ]
-  * override print methods and update wrapper
-
-  [ Borglab Builder ]
-  * commit of final snapshot version number update
-
-  [ Varun Agrawal ]
-  * remove virtual from overridden methods, add virtual destructors to appease compiler
-
- -- Borglab Builder <borglab.launchpad@gmail.com>  Sat, 01 May 2021 03:10:22 +0000
-
-gtsam (4.1.0-1ubuntu2~188.gbpfd465d) focal; urgency=medium
-
-  ** SNAPSHOT build @fd465d32b082b7d066dbf48c64722dea932f7edd **
-
-  * modified changelog for distro bionic
-
- -- Borglab Builder <borglab.launchpad@gmail.com>  Fri, 30 Apr 2021 03:11:32 +0000
-
-gtsam (4.1.0-1ubuntu2~187.gbp5b07ec) bionic; urgency=medium
-
-  ** SNAPSHOT build @5b07ec67c40eee3f31f978ad07fec2e5d2ec4f34 **
-
-  * updated changelog and patch files for snapshot 4.1.0-1ubuntu2~186.gbpce7d22
-  * modified changelog for distro xenial
-
- -- Borglab Builder <borglab.launchpad@gmail.com>  Fri, 30 Apr 2021 03:09:54 +0000
-
-gtsam (4.1.0-1ubuntu2~186.gbpce7d22) xenial; urgency=medium
-
-  ** SNAPSHOT build @ce7d22e491faadb689500aadacb96ee1e3343c10 **
-
-  [ Borglab Builder ]
-  ** SNAPSHOT build @ea603d89b40105883881773bf188d79b7ecdba32 **
-
-  * modified changelog for distro focal
-
-  [ Gerry Chen ]
-  * Squashed 'wrap/' changes from 5ddaff8ba..b43f7c6d7
-  * update gtsam.i print function declarations
-  * update default args to match with c++
-  * include pybind11/function
-
-  [ Varun Agrawal ]
-  * print default arguments update
-
-  [ Borglab Builder ]
-  * commit of final snapshot version number update
-
- -- Borglab Builder <borglab.launchpad@gmail.com>  Fri, 30 Apr 2021 03:09:11 +0000
-
-gtsam (4.1.0-1ubuntu2~184.gbp8e0b77) focal; urgency=medium
-
-  ** SNAPSHOT build @8e0b774d102754a2f749a1a797be4234689115fd **
-
-  * modified changelog for distro bionic
-
- -- Borglab Builder <borglab.launchpad@gmail.com>  Thu, 29 Apr 2021 03:09:07 +0000
-
-gtsam (4.1.0-1ubuntu2~183.gbpcc6d2c) bionic; urgency=medium
-
-  ** SNAPSHOT build @cc6d2cbe277e21b6516519d3f3fc01489828ebcd **
-
-  * updated changelog and patch files for snapshot 4.1.0-1ubuntu2~182.gbp45b6a5
-  * modified changelog for distro xenial
-
- -- Borglab Builder <borglab.launchpad@gmail.com>  Thu, 29 Apr 2021 03:07:41 +0000
-
-gtsam (4.1.0-1ubuntu2~182.gbp45b6a5) xenial; urgency=medium
-
-  ** SNAPSHOT build @45b6a5d2f7ce51e243a68b409ca81a4161e551be **
-
-  [ Borglab Builder ]
-  ** SNAPSHOT build @c6448c2f7bfef9acffc6b05d39ffd23eed296cd7 **
-
-  * modified changelog for distro focal
-  * commit of final snapshot version number update
-
-  [ Jose Luis Blanco-Claraco ]
-  * Avoid potential wrong memory access
-
- -- Borglab Builder <borglab.launchpad@gmail.com>  Thu, 29 Apr 2021 03:07:12 +0000
-
-gtsam (4.1.0-1ubuntu2~180.gbpbc1315) focal; urgency=medium
-
-  ** SNAPSHOT build @bc1315688dd60ff80c91615fd5fc635e8f4b82ae **
-
-  * modified changelog for distro bionic
-
- -- Borglab Builder <borglab.launchpad@gmail.com>  Sat, 24 Apr 2021 03:16:10 +0000
-
-gtsam (4.1.0-1ubuntu2~179.gbpdf0218) bionic; urgency=medium
-
-  ** SNAPSHOT build @df0218b5ba3637b5b31a98ecab7aa3a6ecaaadaa **
-
-  * updated changelog and patch files for snapshot 4.1.0-1ubuntu2~178.gbp4ed572
-  * modified changelog for distro xenial
-
- -- Borglab Builder <borglab.launchpad@gmail.com>  Sat, 24 Apr 2021 03:14:23 +0000
-
-gtsam (4.1.0-1ubuntu2~178.gbp4ed572) xenial; urgency=medium
-
-  ** SNAPSHOT build @4ed572c0b49be0b944bd9132d9f5e56e6161363e **
-
-  [ Borglab Builder ]
-  ** SNAPSHOT build @c96763d63ecf0a40e2b02c3404547c10b6c5e7a2 **
-
-  * modified changelog for distro focal
-  * commit of final snapshot version number update
-
-  [ Varun Agrawal ]
-  * fix printing of preintegration params
-
- -- Borglab Builder <borglab.launchpad@gmail.com>  Sat, 24 Apr 2021 03:13:34 +0000
-
-gtsam (4.1.0-1ubuntu2~176.gbp92944d) focal; urgency=medium
-
-  ** SNAPSHOT build @92944d2e1249072025ad207fd5121ea3737a3718 **
-
-  * modified changelog for distro bionic
-
- -- Borglab Builder <borglab.launchpad@gmail.com>  Thu, 22 Apr 2021 03:15:53 +0000
-
-gtsam (4.1.0-1ubuntu2~175.gbpb8219d) bionic; urgency=medium
-
-  ** SNAPSHOT build @b8219dbfdb7146b40cd439e262fb23ba7bef6dbd **
-
-  * updated changelog and patch files for snapshot 4.1.0-1ubuntu2~174.gbp7bcd8c
-  * modified changelog for distro xenial
-
- -- Borglab Builder <borglab.launchpad@gmail.com>  Thu, 22 Apr 2021 03:14:19 +0000
-
-gtsam (4.1.0-1ubuntu2~174.gbp7bcd8c) xenial; urgency=medium
-
-  ** SNAPSHOT build @7bcd8c90301c7d71801f7ec58d2b4e0fefab6143 **
-
-  [ Borglab Builder ]
-  ** SNAPSHOT build @f6842967c4cbb65d507e0ccce540059501f61f33 **
-
-  * modified changelog for distro focal
-  * commit of final snapshot version number update
-
-  [ Varun Agrawal ]
-  * Squashed 'wrap/' changes from b2144a712..0124bcc45
-  * assign default variables for string in print()
-
- -- Borglab Builder <borglab.launchpad@gmail.com>  Thu, 22 Apr 2021 03:13:40 +0000
-
-gtsam (4.1.0-1ubuntu2~172.gbpe4fabb) focal; urgency=medium
-
-  ** SNAPSHOT build @e4fabb19e6622d527de989a68ddfcde464acf4c8 **
-
-  * modified changelog for distro bionic
-
- -- Borglab Builder <borglab.launchpad@gmail.com>  Wed, 21 Apr 2021 03:15:33 +0000
-
-gtsam (4.1.0-1ubuntu2~171.gbp685f72) bionic; urgency=medium
-
-  ** SNAPSHOT build @685f72b67f579e9d2ecf2d7902621324dd1685a4 **
-
-  * updated changelog and patch files for snapshot 4.1.0-1ubuntu2~170.gbpc50efc
-  * modified changelog for distro xenial
-
- -- Borglab Builder <borglab.launchpad@gmail.com>  Wed, 21 Apr 2021 03:14:02 +0000
-
-gtsam (4.1.0-1ubuntu2~170.gbpc50efc) xenial; urgency=medium
-
-  ** SNAPSHOT build @c50efc04c2df11330746cfac670ee68892d84a34 **
-
-  [ Borglab Builder ]
-  ** SNAPSHOT build @c9fb8dd828a06c351b865490fc1b336250a03720 **
-
-  * modified changelog for distro focal
-  * commit of final snapshot version number update
-
-  [ Varun Agrawal ]
-  * Squashed 'wrap/' changes from 903694b77..b2144a712
-
- -- Borglab Builder <borglab.launchpad@gmail.com>  Wed, 21 Apr 2021 03:13:26 +0000
-
-gtsam (4.1.0-1ubuntu2~168.gbpf27077) focal; urgency=medium
-
-  ** SNAPSHOT build @f27077dc5070d91aa5defe9625310d22fcbdd303 **
-
-  * modified changelog for distro bionic
-
- -- Borglab Builder <borglab.launchpad@gmail.com>  Tue, 20 Apr 2021 03:15:33 +0000
-
-gtsam (4.1.0-1ubuntu2~167.gbp449dca) bionic; urgency=medium
-
-  ** SNAPSHOT build @449dca6b8d5a98a16c75abe2cf414ded5c43f7a5 **
-
-  * updated changelog and patch files for snapshot 4.1.0-1ubuntu2~166.gbp6c4569
-  * modified changelog for distro xenial
-
- -- Borglab Builder <borglab.launchpad@gmail.com>  Tue, 20 Apr 2021 03:13:55 +0000
-
-gtsam (4.1.0-1ubuntu2~166.gbp6c4569) xenial; urgency=medium
-
-  ** SNAPSHOT build @6c45692a219a152c2a1a0eb5aff8985ec60fa95e **
-
-  [ Borglab Builder ]
-  ** SNAPSHOT build @1f9a422671d5cd09996347e027071aa94cc6574a **
-
-  * modified changelog for distro focal
-
-  [ Varun Agrawal ]
-  * remove redundant stuff
-
-  [ Borglab Builder ]
-  * commit of final snapshot version number update
-
-  [ Varun Agrawal ]
-  * Squashed 'wrap/' changes from b80bc63cf..903694b77
-
- -- Borglab Builder <borglab.launchpad@gmail.com>  Tue, 20 Apr 2021 03:13:10 +0000
-
-gtsam (4.1.0-1ubuntu2~164.gbpdd45d0) focal; urgency=medium
-
-  ** SNAPSHOT build @dd45d00215cd930be518521279821ccc3f7c3be6 **
-
-  * modified changelog for distro bionic
-
- -- Borglab Builder <borglab.launchpad@gmail.com>  Mon, 19 Apr 2021 03:17:18 +0000
-
-gtsam (4.1.0-1ubuntu2~163.gbpd46411) bionic; urgency=medium
-
-  ** SNAPSHOT build @d4641198695c7234414f7b024e7e3112bba54221 **
-
-  * updated changelog and patch files for snapshot 4.1.0-1ubuntu2~162.gbp111daa
-  * modified changelog for distro xenial
-
- -- Borglab Builder <borglab.launchpad@gmail.com>  Mon, 19 Apr 2021 03:15:47 +0000
-
-gtsam (4.1.0-1ubuntu2~162.gbp111daa) xenial; urgency=medium
-
-  ** SNAPSHOT build @111daae084f2b77a05375fd274009e582b539269 **
-
-  [ Borglab Builder ]
-  ** SNAPSHOT build @a4157a94c0b20444661b030336d6113eb9d1aa84 **
-
-  * modified changelog for distro focal
-
-  [ Asa Hammond ]
-  * Remove unused body_P_sensor param
-
-  [ Borglab Builder ]
-  * commit of final snapshot version number update
-
-  [ Asa Hammond ]
-  * update docstring for dt param
-
- -- Borglab Builder <borglab.launchpad@gmail.com>  Mon, 19 Apr 2021 03:15:10 +0000
-
-gtsam (4.1.0-1ubuntu2~160.gbpfc429e) focal; urgency=medium
-
-  ** SNAPSHOT build @fc429e86ac518ed3c69bb2bb3c38c0ffe76abdcf **
-
-  * modified changelog for distro bionic
-
- -- Borglab Builder <borglab.launchpad@gmail.com>  Sun, 18 Apr 2021 03:16:11 +0000
-
-gtsam (4.1.0-1ubuntu2~159.gbp56ed47) bionic; urgency=medium
-
-  ** SNAPSHOT build @56ed47f7850e0aec4a80a790a17a49f602803a3e **
-
-  * updated changelog and patch files for snapshot 4.1.0-1ubuntu2~158.gbpaed1c9
-  * modified changelog for distro xenial
-
- -- Borglab Builder <borglab.launchpad@gmail.com>  Sun, 18 Apr 2021 03:14:43 +0000
-
-gtsam (4.1.0-1ubuntu2~158.gbpaed1c9) xenial; urgency=medium
-
-  ** SNAPSHOT build @aed1c93befe1f7ca0825c85c786ba3b6fe720fd4 **
-
-  [ Borglab Builder ]
-  ** SNAPSHOT build @85368e444e62a0f5a2c284b5d31e92bf5a6e8aa1 **
-
-  * modified changelog for distro focal
-
-  [ Varun Agrawal ]
-  * Squashed 'wrap/' changes from bae34fac8..b80bc63cf
-
-  [ Borglab Builder ]
-  * commit of final snapshot version number update
-
- -- Borglab Builder <borglab.launchpad@gmail.com>  Sun, 18 Apr 2021 03:14:08 +0000
-
-gtsam (4.1.0-1ubuntu2~156.gbpf2210f) focal; urgency=medium
-
-  ** SNAPSHOT build @f2210f63eb8c79fe5beebe93aaa5d3c32f92663c **
-
-  * modified changelog for distro bionic
-
- -- Borglab Builder <borglab.launchpad@gmail.com>  Sat, 17 Apr 2021 03:13:56 +0000
-
-gtsam (4.1.0-1ubuntu2~155.gbp211437) bionic; urgency=medium
-
-  ** SNAPSHOT build @211437271f9e31e32235412969df5e033f49e852 **
-
-  * updated changelog and patch files for snapshot 4.1.0-1ubuntu2~154.gbp3bafe6
-  * modified changelog for distro xenial
-
- -- Borglab Builder <borglab.launchpad@gmail.com>  Sat, 17 Apr 2021 03:12:22 +0000
-
-gtsam (4.1.0-1ubuntu2~154.gbp3bafe6) xenial; urgency=medium
-
-  ** SNAPSHOT build @3bafe6c809b1e1feb63b66e3160a7d587c430261 **
-
-  [ Borglab Builder ]
-  ** SNAPSHOT build @947e45b0279e526e6e8dce5ece55613253146f0a **
-
-  * modified changelog for distro focal
-
-  [ Navid Mahabadi ]
-  * fix: UnaryFactor Jacobian
-  * update: use avialble rot2 class
-
-  [ Borglab Builder ]
-  * commit of final snapshot version number update
-
- -- Borglab Builder <borglab.launchpad@gmail.com>  Sat, 17 Apr 2021 03:11:48 +0000
-
-gtsam (4.1.0-1ubuntu2~152.gbp8e2138) focal; urgency=medium
-
-  ** SNAPSHOT build @8e213840f001a43eb79e439a33e882e275e0d54e **
-
-  * modified changelog for distro bionic
-
- -- Borglab Builder <borglab.launchpad@gmail.com>  Wed, 14 Apr 2021 03:14:27 +0000
-
-gtsam (4.1.0-1ubuntu2~151.gbp3c277c) bionic; urgency=medium
-
-  ** SNAPSHOT build @3c277c3d399995393f0df4a2ad0aca921ba4799c **
-
-  * updated changelog and patch files for snapshot 4.1.0-1ubuntu2~150.gbp41f7b4
-  * modified changelog for distro xenial
-
- -- Borglab Builder <borglab.launchpad@gmail.com>  Wed, 14 Apr 2021 03:12:50 +0000
-
-gtsam (4.1.0-1ubuntu2~150.gbp41f7b4) xenial; urgency=medium
-
-  ** SNAPSHOT build @41f7b41037815962bd4f17919208e418041f5b9f **
-
-  [ Borglab Builder ]
-  ** SNAPSHOT build @045f0e84851327266bd0a730aec365856e6d46b7 **
-
-  * modified changelog for distro focal
-  * commit of final snapshot version number update
-
-  [ Gerry Chen ]
-  * Squashed 'wrap/' changes from 5ddaff8ba..bae34fac8
-  * include pybind::iostream to the python wrapper cpp template
-  * documentation about wrap update instructions
-
- -- Borglab Builder <borglab.launchpad@gmail.com>  Wed, 14 Apr 2021 03:12:02 +0000
-
-gtsam (4.1.0-1ubuntu2~148.gbpce06c9) focal; urgency=medium
-
-  ** SNAPSHOT build @ce06c95c4a68b44d27e8d49241c9317038279249 **
-
-  * modified changelog for distro bionic
-
- -- Borglab Builder <borglab.launchpad@gmail.com>  Fri, 09 Apr 2021 03:10:55 +0000
-
-gtsam (4.1.0-1ubuntu2~147.gbpe814d9) bionic; urgency=medium
-
-  ** SNAPSHOT build @e814d9286a0e2a6042e7a69e49b787623f5e48f3 **
-
-  * updated changelog and patch files for snapshot 4.1.0-1ubuntu2~146.gbp9deb2f
-  * modified changelog for distro xenial
-
- -- Borglab Builder <borglab.launchpad@gmail.com>  Fri, 09 Apr 2021 03:09:26 +0000
-
-gtsam (4.1.0-1ubuntu2~146.gbp9deb2f) xenial; urgency=medium
-
-  ** SNAPSHOT build @9deb2fd03de03b73ea80a6ad8c405589efdeee2b **
-
-  [ Borglab Builder ]
-  ** SNAPSHOT build @8dc4b4405e86e719dac60719417cb0a73cbc5fec **
-
-  * modified changelog for distro focal
-
-  [ Aleksei Evlampev ]
-  * fix boost serialization version includes
-  * remove unnecessary includes in SubgraphBuilder.h
-
-  [ Varun Agrawal ]
-  * change KeyFormatter from boost::function to std::function
-  * bunch of minor fixes
-
-  [ Borglab Builder ]
-  * commit of final snapshot version number update
-
-  [ Gerry Chen ]
-  * remove boost::function from Key.h
-
-  [ Aleksei Evlampev ]
-  * return back including boost version.hpp header
-
- -- Borglab Builder <borglab.launchpad@gmail.com>  Fri, 09 Apr 2021 03:08:54 +0000
-
-gtsam (4.1.0-1ubuntu2~144.gbp356d7a) focal; urgency=medium
-
-  ** SNAPSHOT build @356d7ad5e6a1b05b808dbe2c990d004082436051 **
-
-  * modified changelog for distro bionic
-
- -- Borglab Builder <borglab.launchpad@gmail.com>  Thu, 08 Apr 2021 03:18:25 +0000
-
-gtsam (4.1.0-1ubuntu2~143.gbp68807d) bionic; urgency=medium
-
-  ** SNAPSHOT build @68807d08728d967afe59a4406df6b37a6573cf2e **
-
-  * updated changelog and patch files for snapshot 4.1.0-1ubuntu2~142.gbpe35641
-  * modified changelog for distro xenial
-
- -- Borglab Builder <borglab.launchpad@gmail.com>  Thu, 08 Apr 2021 03:16:54 +0000
-
-gtsam (4.1.0-1ubuntu2~142.gbpe35641) xenial; urgency=medium
-
-  ** SNAPSHOT build @e35641762afed3216c317ee8ad78824d3e76aacb **
-
-  [ Borglab Builder ]
-  ** SNAPSHOT build @19205e223f21fc70c09d3e9fe03003b050670eaa **
-
-  * modified changelog for distro focal
-  * commit of final snapshot version number update
-
-  [ Varun Agrawal ]
-  * added double as a template for PriorFactor, NavState retract and local, some formatting
-  * disable Wrapper CI for GCC 5 until we optimize the wrapper
-
- -- Borglab Builder <borglab.launchpad@gmail.com>  Thu, 08 Apr 2021 03:16:23 +0000
-
-gtsam (4.1.0-1ubuntu2~140.gbp34fe9f) focal; urgency=medium
-
-  ** SNAPSHOT build @34fe9faa6fb04dc79ac38cd83c646e1e13c6e898 **
-
-  * modified changelog for distro bionic
-
- -- Borglab Builder <borglab.launchpad@gmail.com>  Mon, 05 Apr 2021 03:17:06 +0000
-
-gtsam (4.1.0-1ubuntu2~139.gbp996292) bionic; urgency=medium
-
-  ** SNAPSHOT build @99629253d799602df89eda2f20580ea6129a2601 **
-
-  * updated changelog and patch files for snapshot 4.1.0-1ubuntu2~138.gbp8de26a
-  * modified changelog for distro xenial
-
- -- Borglab Builder <borglab.launchpad@gmail.com>  Mon, 05 Apr 2021 03:15:33 +0000
-
-gtsam (4.1.0-1ubuntu2~138.gbp8de26a) xenial; urgency=medium
-
-  ** SNAPSHOT build @8de26aeea1a675c7d3b863619e41ffe2ab40ecc5 **
-
-  [ Borglab Builder ]
-  ** SNAPSHOT build @6cb85fdd9e2dcfb26c9a13c0c2a43eabf36b7f8f **
-
-  * modified changelog for distro focal
-  * commit of final snapshot version number update
-
-  [ Frank Dellaert ]
-  * Added double as template arg
-
- -- Borglab Builder <borglab.launchpad@gmail.com>  Mon, 05 Apr 2021 03:14:55 +0000
-
-gtsam (4.1.0-1ubuntu2~136.gbp626105) focal; urgency=medium
-
-  ** SNAPSHOT build @626105d20c6d8d72d9e9177b57a9e068eeca9936 **
-
-  * modified changelog for distro bionic
-
- -- Borglab Builder <borglab.launchpad@gmail.com>  Sat, 03 Apr 2021 03:14:54 +0000
-
-gtsam (4.1.0-1ubuntu2~135.gbp0399bf) bionic; urgency=medium
-
-  ** SNAPSHOT build @0399bf98210e555a5649817b97a221cb66233b1f **
-
-  * updated changelog and patch files for snapshot 4.1.0-1ubuntu2~134.gbpb2b7b6
-  * modified changelog for distro xenial
-
- -- Borglab Builder <borglab.launchpad@gmail.com>  Sat, 03 Apr 2021 03:13:26 +0000
-
-gtsam (4.1.0-1ubuntu2~134.gbpb2b7b6) xenial; urgency=medium
-
-  ** SNAPSHOT build @b2b7b6c8ad0814fbec5df6de23d178ff19c04bb9 **
-
-  [ Borglab Builder ]
-  ** SNAPSHOT build @3bafe02c6532d57ea46cc4e6f82eb3540402d33b **
-
-  * modified changelog for distro focal
-  * commit of final snapshot version number update
-
-  [ Varun Agrawal ]
-  * Squashed 'wrap/' changes from 96ccdfd0b..5ddaff8ba
-  * operator overloading for compose
-  * add operator overloading and fix some TODOs in the wrapper
-
- -- Borglab Builder <borglab.launchpad@gmail.com>  Sat, 03 Apr 2021 03:12:54 +0000
-
-gtsam (4.1.0-1ubuntu2~132.gbpad50c4) focal; urgency=medium
-
-  ** SNAPSHOT build @ad50c473686cf7843b8d15a9dfd43e3d77ba6eae **
-
-  * modified changelog for distro bionic
-
- -- Borglab Builder <borglab.launchpad@gmail.com>  Mon, 29 Mar 2021 03:18:18 +0000
-
-gtsam (4.1.0-1ubuntu2~131.gbpbb3275) bionic; urgency=medium
-
-  ** SNAPSHOT build @bb3275fa3d4020e5fab5ef6941fbdd9aab6426dd **
-
-  * updated changelog and patch files for snapshot 4.1.0-1ubuntu2~130.gbp0f50b8
-  * modified changelog for distro xenial
-
- -- Borglab Builder <borglab.launchpad@gmail.com>  Mon, 29 Mar 2021 03:16:46 +0000
-
-gtsam (4.1.0-1ubuntu2~130.gbp0f50b8) xenial; urgency=medium
-
-  ** SNAPSHOT build @0f50b8ea7761b512fcf59b7cccef9b4e25a990da **
-
-  [ Borglab Builder ]
-  ** SNAPSHOT build @a5efe442b16bcf8677383f0766a73a115c0777c7 **
-
-  * modified changelog for distro focal
-
-  [ Milo Knowles ]
-  * Three examples of failing PartialPriorFactor<Pose3> Jacobians
-  * Add successful unit test for identity pose
-  * Correct Jacobian in PartialPriorFactor, modify derived factors for compatibility
-  * Change mask to indices and update factor docstring
-  * Prefer localCoordinates over logmap
-  * Fix x/y mismatch in unit tests
-  * Add constructor tests and extend tests to Pose2
-  * Switch to cleaner T::Logmap
-  * Fix incorrect Vector dimension that was causing CI failures
-  * Add LocalCoordinates() to ProductLieGroup and remove unnecessary <Eigen/Core> include to reduce compile memory
-  * Fix Rot3::LocalCoordinates runtime error when using Cayley map
-
-  [ Borglab Builder ]
-  * commit of final snapshot version number update
-
- -- Borglab Builder <borglab.launchpad@gmail.com>  Mon, 29 Mar 2021 03:16:08 +0000
-
-gtsam (4.1.0-1ubuntu2~128.gbpf300d8) focal; urgency=medium
-
-  ** SNAPSHOT build @f300d8f18b8d8f52dffb82570b19b8d3b9a0bb3d **
-
-  * modified changelog for distro bionic
-
- -- Borglab Builder <borglab.launchpad@gmail.com>  Sat, 27 Mar 2021 03:15:14 +0000
-
-gtsam (4.1.0-1ubuntu2~127.gbp8d0143) bionic; urgency=medium
-
-  ** SNAPSHOT build @8d0143eeb43a713b130ecd379b00e80f487e83b2 **
-
-  * updated changelog and patch files for snapshot 4.1.0-1ubuntu2~126.gbp3ff01b
-  * modified changelog for distro xenial
-
- -- Borglab Builder <borglab.launchpad@gmail.com>  Sat, 27 Mar 2021 03:13:43 +0000
-
-gtsam (4.1.0-1ubuntu2~126.gbp3ff01b) xenial; urgency=medium
-
-  ** SNAPSHOT build @3ff01b874cadfbcfa812d82847a8e80ce73654e6 **
-
-  [ Borglab Builder ]
-  ** SNAPSHOT build @996bbdecbb847dbc009f48c266d0c37bb720a95d **
-
-  * modified changelog for distro focal
-
-  [ Varun Agrawal ]
-  * more specific version of python to test against
-  * Squashed 'wrap/' changes from aae9b4605..3eff76f60
-  * Squashed 'wrap/' changes from 3eff76f60..548e61b1f
-  * added CMake variable to set the matlab.h include
-
-  [ Borglab Builder ]
-  * commit of final snapshot version number update
-
-  [ Varun Agrawal ]
-  * Squashed 'wrap/' changes from 548e61b1f..29628426d
-  * switch back to simple python3
-  * fix number of arguments to matlab_wrap for unstable
-  * Squashed 'wrap/' changes from 29628426d..9a467794e
-  * Squashed 'wrap/' changes from 9a467794e..96ccdfd0b
-
- -- Borglab Builder <borglab.launchpad@gmail.com>  Sat, 27 Mar 2021 03:13:04 +0000
-
-gtsam (4.1.0-1ubuntu2~124.gbpbbe49f) focal; urgency=medium
-
-  ** SNAPSHOT build @bbe49f1f01629feff8a61b7fd25c1141c39444b6 **
-
-  * modified changelog for distro bionic
-
- -- Borglab Builder <borglab.launchpad@gmail.com>  Thu, 25 Mar 2021 03:24:58 +0000
-
-gtsam (4.1.0-1ubuntu2~123.gbpe1f64c) bionic; urgency=medium
-
-  ** SNAPSHOT build @e1f64c7798b8ffa0981a34f2de5d688a582d879a **
-
-  * updated changelog and patch files for snapshot 4.1.0-1ubuntu2~122.gbpc3f436
-  * modified changelog for distro xenial
-
- -- Borglab Builder <borglab.launchpad@gmail.com>  Thu, 25 Mar 2021 03:23:23 +0000
-
-gtsam (4.1.0-1ubuntu2~122.gbpc3f436) xenial; urgency=medium
-
-  ** SNAPSHOT build @c3f43601e06165ba8f26982415bb9ab3c3f8043a **
-
-  [ Borglab Builder ]
-  ** SNAPSHOT build @dbd3ce30d6abc208a5eed9d5ec36061e4aed7830 **
-
-  * modified changelog for distro focal
-  * commit of final snapshot version number update
-
-  [ Varun Agrawal ]
-  * fix numpy deprecation warnings
-
- -- Borglab Builder <borglab.launchpad@gmail.com>  Thu, 25 Mar 2021 03:22:48 +0000
-
-gtsam (4.1.0-1ubuntu2~120.gbp63d1b5) focal; urgency=medium
-
-  ** SNAPSHOT build @63d1b5606dd4f96d532eada6800de483ba7781c2 **
-
-  * modified changelog for distro bionic
-
- -- Borglab Builder <borglab.launchpad@gmail.com>  Sun, 21 Mar 2021 03:05:47 +0000
-
-gtsam (4.1.0-1ubuntu2~119.gbp3b8338) bionic; urgency=medium
-
-  ** SNAPSHOT build @3b83383773ae5cadd3713d1785128531e72c79f0 **
-
-  * updated changelog and patch files for snapshot 4.1.0-1ubuntu2~118.gbp5997d8
-  * modified changelog for distro xenial
-
- -- Borglab Builder <borglab.launchpad@gmail.com>  Sun, 21 Mar 2021 03:04:16 +0000
-
-gtsam (4.1.0-1ubuntu2~118.gbp5997d8) xenial; urgency=medium
-
-  ** SNAPSHOT build @5997d836a704c81a0de9bb7f1c8f55fa4c52d4bd **
-
-  [ Borglab Builder ]
-  ** SNAPSHOT build @cd7189004dfd92a80b2b865cea8db5294de0459a **
-
-  * modified changelog for distro focal
-
-  [ David ]
-  * Add unit test for oriented plane 3 factor jacobian
-  * Fix OrientedPlane3Factor jacobian using numericalDerivative
-  * Address Frank's comments and clean up changes
-  * Update style and switch to errorVector()
-  * Fix all unit tests. Only remaining item is the analytical Jacobian for Unit3::localCoordinates.
-
-  [ lcarlone ]
-  * adding robust cost function - version 1
-  * robust noise in place - test fails due to non-isotropic covariance?
-  * solving issue with robust model
-  * attempting robustification in Frobenius factor
-  * added nice unit test
-  * improved test
-  * added check and unit test
-  * added control over minimum rank in ShonanAveraging example, and resolved hard-coded sigma in FrobeniusFactor
-  * reverted changes to cproject and language settings
-  * fixed typo
-  * reverted changes to cproject
-
-  [ jingwuOUO ]
-  * Add acc power method in Alg6
-  * Completed and tested power method with unittest
-  * Added PowerMinimumEigenValue method and unittest.
-  * feat: Add  Best Heavy Ball alg  to set beta
-  * Refactor power and accelerated method
-
-  [ Frank dellaert ]
-  * Fixed some warnings
-  * Printing now transpose
-  * Simplified evaluateError
-  * Use keyFormatter
-  * Added unit test for issue 561
-
-  [ jingwuOUO ]
-  * Reformat code.
-  * Small fix
-  * Revise according to Frank and David's comments
-  * Correct unittest input error
-  * Added more detailed documentation
-  * Fixed not solve errors and detailed documentation
-  * Revised as David's second review
-  * Refined unittest
-  * Delete forcing compare eigenvector in unittest
-  * Revised documentation
-  * Fixed forcing comparing eigenvector.
-
-  [ Varun Agrawal ]
-  * Roustify BinaryMeasurements in a functional way, plus formatting
-  * Remove goto, update docs, formatting
-  * delete old, unused file
-  * pass in params to optimizer
-
-  [ jingwuOUO ]
-  * Fixed doxygen
-
-  [ Frank dellaert ]
-  * Initial design
-
-  [ lcarlone ]
-  * starting to create test and code for gncParams
-  * added equals in NonlinearOptimizerParams
-  * params parsed correctly
-  * added gnc loop
-  * now we have very cool tests!
-  * 2 tests to go
-  * simplified small test to make it more understandable
-  * 1 test to go
-  * stuck on conversion of noise model
-  * finally I have a way to properly change the noise model!
-  * working on make graph
-  * new constructor test which gets rid of robust loss now passes!
-  * yay! only the final monster to go!
-  * added verbosity
-  * ladies and gents... GNC!
-  * added functionality to fix weights
-  * correct formatting
-  * done - PGO works like a charm!
-
-  [ Varun Agrawal ]
-  * Removed unnecessary copy constructor and robust noise model is caller's responsibility
-  * throw runtime errors and explicitly form robust noise model
-  * makeNoiseModelRobust assumes responsibility for robustifying noise models
-  * use goto flow
-  * formatting
-  * fix tests
-  * Don't throw error for Kappa and test parameter print
-
-  [ jingwuOUO ]
-  * Added dense matrix test case in power/acc
-
-  [ Varun Agrawal ]
-  * mark getters as const
-  * Helper method to robustify measurements
-  * throw error if robust model used but not specified in parameters
-
-  [ lcarlone ]
-  * moved class to .h
-  * added comments
-  * fixed typo
-  * added more explanation on throw
-
-  [ Varun Agrawal ]
-  * added flag to enable optimality certification, some formatting
-  * correct flag checking
-
-  [ jingnanshi ]
-  * fix comment
-
-  [ Varun Agrawal ]
-  * formatting and small fixes
-
-  [ jingnanshi ]
-  * TLS wip
-  * tls done except unit tests
-  * minor fix
-  * fix scoping
-  * mu initialization test & minor formatting fixes
-  * mu update test
-  * correctly check relative difference between mu valus at consecutive iterations
-  * test fix
-  * more unit tests
-
-  [ Russell Buchanan ]
-  * Adds unit test for imu preintegration of a single step
-
-  [ lcarlone ]
-  * fixed small typos
-
-  [ jingwuOUO ]
-  * Added the example graph in powerMethodExample.h
-  * Refined reference documentation
-  * Make purturb static
-
-  [ Varun Agrawal ]
-  * refactored code for ImuMeasurements
-  * refactored code for testing ImuPreintegration with impact
-  * add simulation data
-  * save time in CSV, formatting
-
-  [ lcarlone ]
-  * templating on params is still problematic
-  * finally fixed the typedef
-  * fixed templating, added a strict unit test on inlier threshold
-  * made function name less ambiguous, added more comments on inlierThreshold
-
-  [ jingnanshi ]
-  * Fix TLS convergence check
-  * update function name
-  * fix test
-
-  [ lcarlone ]
-  * - fixed stopping conditions - handled degenerate case in mu initialization - set TLS as default - added more unit tests
-
-  [ jingnanshi ]
-  * minor fixes
-
-  [ lcarlone ]
-  * moved GncParams to separate file, addressing comments by Frank, 1/n
-  * renamed enum
-  * addressed all except 2 comments by Frank. waiting for inputs on the 2 outstanding issues
-  * moved gncLossType outside params
-  * addressed final comments by Frank
-
-  [ Ayush Baid ]
-  * adding serialization and other functions to enable testing
-  * adding track serialization and testable trait
-  * improving formatting
-  * fixing variable names and comments
-  * adding serialization functions to wrapper
-
-  [ Borglab Builder ]
-  * commit of final snapshot version number update
-
-  [ Ayush Baid ]
-  * fixing xml serialization issues
-  * reverting SfmTrack to struct
-  * printing out the 3d point
-  * adding equals function to wrapper
-  * adding inline comment for round trip
-  * Adding serialization support to be used for GT-SFM (#650)
-
-  [ Varun Agrawal ]
-  * documentation for compiling on windows
-  * improvements to windows doc
-  * Squashed 'wrap/' changes from dfa624e77..09f8bbf71
-  * updates to Cmake to use the new wrap package
-  * updated python setup files so that example data is loaded correctly
-  * more precise python version control in CI
-  * Revert "more precise python version control in CI"
-
-  [ Frank Dellaert ]
-  * add virtual constructor
-  * Removed reference for iterating over values. Also used auto where I could, when changing.
-
-  [ Varun Agrawal ]
-  * fix metis based warnings in CMake and compiling
-  * add std namespacing
-  * fix warnings for vectors and matrices
-  * verbose printing of exceptions
-  * remove verbose flag and print exception to std::cerr
-  * cleanly initialize matrices in test
-  * remove exception print, add TODO
-
-  [ Ayush Baid ]
-  * adding default color values to fix equality check
-
-  [ John Lambert ]
-  * make r,g,b part of constructor w/ default values
-  * add getter for rgb
-  * make getter const
-
-  [ Varun Agrawal ]
-  * use older form of CMake install
-  * add docs for cmake update
-  * follow correct doxygen format
-  * Squashed 'wrap/' changes from 09f8bbf71..186ed2c79
-  * Squashed 'wrap/' changes from 186ed2c79..85d34351c
-
-  [ David ]
-  * Add getters to line3
-
-  [ John Lambert ]
-  * add robust shonan updates to python wrapper
-
-  [ RamadanAhmed ]
-  * Fix GTSAM_EXPORT for some classes and function
-
-  [ Varun Agrawal ]
-  * added FunctorizedFactor2
-
-  [ Toni ]
-  * Split .h/.cpp, use const& (WIP)
-
-  [ Jose-Luis Blanco Claraco ]
-  * CMake scripts compatible with gtsam as git submodule
-
-  [ Ayush Baid ]
-  * changing robust noise model to Gaussian
-
-  [ Toni ]
-  * Move example to gtsam_unstable
-  * Fix formatting
-  * Remove gtsam_unstable lib from examples
-  * Fix formatting
-
-  [ Gerry Chen ]
-  * Mandy+Fan's original code for converting sparse matrices to Eigen format
-  * merge Mandy + Fan's sparseJacobian unit test additions
-  * organize/isolate sparseEigen functionality
-  * fix off-by-one bug
-  * cleanup
-
-  [ jingwuOUO ]
-  * Set estimateBeta() as optional
-
-  [ Russell Buchanan ]
-  * clean up
-
-  [ Gerry Chen ]
-  * rename matrix type from `SpMat` to `SparseEigen`
-  * roll back some cosmetic changes to minimize the diff
-  * SparseEigen docstring
-  * typo: `expected` changed to `expectedMatlab`
-
-  [ David Wisth ]
-  * Add a simplifed version of the minimal failing example
-
-  [ Gerry Chen ]
-  * timing sparse eigen
-  * minor efficiency modifications
-
-  [ Varun Agrawal ]
-  * use streams instead of printf
-  * use of passed in stream for print capture
-  * stream printing for Pose2
-  * add BearingRange measured to wrapper
-  * add override and formatting
-  * remove cout statements from testImuPreintegration tests
-
-  [ David Wisth ]
-  * Add hessian calculation
-
-  [ Gerry Chen ]
-  * add generic optional parameters to sparseJacobian Also, the unit test changed due to a 0 entry that was previously wrongly included in the b-column of the sparse representation.
-  * more generic sparseJacobianInPlace function
-  * eliminate copy/pasta from SparseEigen with generic version of sparseJacobian
-  * populate sparse matrix with `insert` rather than `setFromTriplets` About 5% speed improvement.
-
-  [ Varun Agrawal ]
-  * upgrade minimum required Boost version to 1.67.
-  * Revert "upgrade minimum required Boost version to 1.67."
-  * add known issues section with info about march=native
-
-  [ Gerry Chen ]
-  * move SparseMatrixBoostTriplets typedef to gfg
-  * remove templating while maintaining efficiency Templating still used in cpp file for generic-ness, but not exposed anymore
-  * revert Matrix.h
-  * formatting
-
-  [ Frank Dellaert ]
-  * use transform rather than deprecated static function
-  * Got rid of extra keys
-  * Got rid of static versions of methods
-  * Cleaned up derivative code
-  * Cleanup
-
-  [ Toni ]
-  * Fix can be marked override warning
-
-  [ Varun Agrawal ]
-  * make non-editable CMake variables as INTERNAL
-  * set TBB default to Release unless TBB_USE_DEBUG_BUILD is set
-
-  [ lcarlone ]
-  * changed barcsq to be a vector, such that the user can provide a bound for each factor
-  * trying to include chi2
-  * working unit tests: added chi2
-  * done with new default noise thresholds!
-
-  [ Varun Agrawal ]
-  * fix bug in Pose2 print
-  * use standard function to check for empty string
-
-  [ Gerry Chen ]
-  * remove unnecessary function overloads and typedefs
-  * remove InPlace jacobian from .h file
-  * fix comment and remove whitespace diff
-  * disambiguate double template >>
-  * replace sparseJacobian with "fast" version
-  * auto and reserve fewer
-
-  [ Peter Mullen ]
-  * type in test hidden by duplicate test values
-
-  [ Toni ]
-  * Fix override warnings: modernize-use-override
-
-  [ Frank Dellaert ]
-  * cleanup
-
-  [ lcarlone ]
-  * improved comments
-  * removed commented line
-
-  [ jingnanshi ]
-  * use std namespace qualifier
-
-  [ Frank Dellaert ]
-  * Comments
-
-  [ Toni ]
-  * Fix issue #689
-  * Remove unnecessary include eigen3
-
-  [ Jose Luis Blanco Claraco ]
-  * Avoid target collision if gtsam used as submodule
-
-  [ Mostafa ]
-  * Update LieGroups.lyx
-  * Generate LieGroups.pdf
-
-  [ David Wisth ]
-  * Add new oriented plane 3 factors with local linearisation point
-  * Update print method of OrientedPlane3Factor
-  * remove deprecated Unit3::error() which is replaced by Unit3::errorVector()
-  * Update documentation on new factor
-
-  [ Fan Jiang ]
-  * Fix GTSAM MATLAB
-  * Squashed 'wrap/' changes from 85d34351c..b28b3570d
-  * Use latest Boost
-
-  [ David Wisth ]
-  * Revert "remove deprecated Unit3::error() which is replaced by Unit3::errorVector()"
-  * remove the error() function from OrientedPlane3 (it had incorrect derivatives)
-  * Tidy up comments and use cpplint
-  * small tidy and fix unit tests
-
-  [ John Lambert ]
-  * Start moving Sim(3) functionality into Python wrapper
-
-  [ David Wisth ]
-  * Add inline comments on commented-out unit tests
-
-  [ Asa Hammond ]
-  * Initial implimentation of a Constant Velocity Constraint between NavStates
-  * add gtsam namespace
-  * bind a lambda instead of a static function
-
-  [ John Lambert ]
-  * add sim3 Point3 align to wrapper
-  * Fix typo in using -> typedef conversion
-  * move sim3 to stable version
-  * move unit test out of gtsam unstable
-  * move typedef to header file
-  * add Align() for pose3pairs
-
-  [ Asa Hammond ]
-  * Add docstrings, use update() to build predicted state and build the error calc
-  * remove AAA style for Dellaert style on simpler types
-  * rename some vars for consistency
-  * static const for placeholder vars
-  * fixup noisemodel so its correct dimension
-  * cleanup some cruft, add license text
-  * corrected license header
-
-  [ John Lambert ]
-  * add standard interface for Sim3 in wrapper
-
-  [ Asa Hammond ]
-  * test cleanup
-
-  [ John Lambert ]
-  * add interface for transformFrom
-  * PointPairs to Point3Pairs, and move to Point3.h
-  * move PointPairs to Point3.h
-  * update the docstring
-  * Rename PointPairs to Point3Pairs everywhere per popular demand
-  * add a unit test for line case
-  * add another unit test, but this one fails
-  * move Point3Pairs to Point3.h part of gtsam.i
-  * fix notation
-  * fix bugs in Karcher mean
-  * switch typedef to using per popular request
-  * update author list
-
-  [ Akshay Krishnan ]
-  * unit test + fix segfault
-
-  [ akrishnan86 ]
-  * formatting changes
-
-  [ John Lambert ]
-  * Use brew's boost, instead of Fan's version
-  * fix notations
-  * clean up Sim(3) notations
-  * update test notation to have just 1 world frame, and fix typo in abPointPairs
-  * dont conflate notation on aTb
-
-  [ Ayush Baid ]
-  * Squashed 'wrap/' changes from b28b3570d..d37b8a972
-  * Squashed 'wrap/' changes from d37b8a972..10e1efd6f
-  * enabling markers and testing pickle roundtrip for few classes
-
-  [ Varun Agrawal ]
-  * offload matlab wrapping to the wrap project
-  * Make matlab wrapping rely completely on the wrap project
-
-  [ John Lambert ]
-  * improve docstring
-  * improve docstring
-
-  [ Varun Agrawal ]
-  * update Matlab CMakeLists.txt to use the wrapper
-  * delete example project since it is now its own git template
-  * Squashed 'wrap/' changes from b28b3570d..b0eb968f2
-
-  [ John Lambert ]
-  * add const on Rot3
-  * improve docstring
-  * reformat with black
-  * use different brace indent format
-
-  [ Varun Agrawal ]
-  * Fix Matlab tests and add saveGraph method to GaussianBayesNet
-
-  [ Asa Hammond ]
-  * Avoid derivative calcs if they aren't asked for
-  * Move to fixed size matrix for derivative calculations
-
-  [ John Lambert ]
-  * temporarily turn off Python + tbb in CI because of OOM
-
-  [ Frank Dellaert ]
-  * fixed inhertance
-  * Added explicit header as suggested in issue #634
-
-  [ Varun Agrawal ]
-  * clean up the CMake
-  * Squashed 'wrap/' changes from b0eb968f2..d19cda546
-  * templated return types are now supported
-  * Move wrapper documentation to the wrap project
-  * fix holder_type typo
-  * make ignore list consistent across Python and Matlab
-  * Squashed 'wrap/' changes from d19cda546..91f3835a8
-  * Squashed 'wrap/' changes from 91f3835a8..aae9b4605
-  * undo ignore updates, all tests now pass
-
-  [ Jose Luis Blanco Claraco ]
-  * fix missing verbosityLMTranslator case
-
-  [ Varun Agrawal ]
-  * fix the Similarity3 export declarations and wrapper
-  * Fix CI with separate boost install
-  * temporarily added required check
-  * explicitly add python version
-
- -- Borglab Builder <borglab.launchpad@gmail.com>  Sun, 21 Mar 2021 03:03:43 +0000
-
-gtsam (4.1.0-1ubuntu2~116.gbp3e8536) focal; urgency=medium
-
-  ** SNAPSHOT build @3e8536f9ade6aaa05bd7768f4f76560c16c446e7 **
-
-  * modified changelog for distro bionic
-
- -- Borglab Builder <borglab.launchpad@gmail.com>  Sun, 03 Jan 2021 03:18:12 +0000
-
-gtsam (4.1.0-1ubuntu2~115.gbpde4ff2) bionic; urgency=medium
-
-  ** SNAPSHOT build @de4ff2f4c528e8dcb3a38e11c5962101e2f7e4e4 **
-
-  * updated changelog and patch files for snapshot 4.1.0-1ubuntu2~114.gbp5ddaab
-  * modified changelog for distro xenial
-
- -- Borglab Builder <borglab.launchpad@gmail.com>  Sun, 03 Jan 2021 03:16:46 +0000
-
-gtsam (4.1.0-1ubuntu2~114.gbp5ddaab) xenial; urgency=medium
-
-  ** SNAPSHOT build @5ddaab127ad79560a1ce422a23f2cd8c3d7ba955 **
-
-  [ Borglab Builder ]
-  ** SNAPSHOT build @fddae24c211e02c8a1a17a51ec08531f3af21e15 **
-
-  * modified changelog for distro focal
-  * commit of final snapshot version number update
-
-  [ Varun Agrawal ]
-  * remove build upload since it can't be used downstream
-
- -- Borglab Builder <borglab.launchpad@gmail.com>  Sun, 03 Jan 2021 03:16:19 +0000
-
-gtsam (4.1.0-1ubuntu2~112.gbp3b2312) focal; urgency=medium
-
-  ** SNAPSHOT build @3b2312b6cdbccf233d4def98d146c5d4186dae8f **
-
-  * modified changelog for distro bionic
-
- -- Borglab Builder <borglab.launchpad@gmail.com>  Fri, 01 Jan 2021 03:17:04 +0000
-
-gtsam (4.1.0-1ubuntu2~111.gbp58bd34) bionic; urgency=medium
-
-  ** SNAPSHOT build @58bd34453e0b1c30f2f8262a163192af8e77c43d **
-
-  * updated changelog and patch files for snapshot 4.1.0-1ubuntu2~110.gbp731682
-  * modified changelog for distro xenial
-
- -- Borglab Builder <borglab.launchpad@gmail.com>  Fri, 01 Jan 2021 03:15:31 +0000
-
-gtsam (4.1.0-1ubuntu2~110.gbp731682) xenial; urgency=medium
-
-  ** SNAPSHOT build @7316820bb0c04df54e5fd60212ace619b863896d **
-
-  [ Borglab Builder ]
-  ** SNAPSHOT build @a4b8d2d5f04c1022b1234e06c707a049a0c67249 **
-
-  * modified changelog for distro focal
-  * commit of final snapshot version number update
-
-  [ Varun Agrawal ]
-  * Pose3 interpolateRt method (#647)
-
- -- Borglab Builder <borglab.launchpad@gmail.com>  Fri, 01 Jan 2021 03:14:57 +0000
-
-gtsam (4.1.0-1ubuntu2~108.gbpdbd75f) focal; urgency=medium
-
-  ** SNAPSHOT build @dbd75f7eb48e0c612d5cb123f083059b452070ca **
-
-  * modified changelog for distro bionic
-
- -- Borglab Builder <borglab.launchpad@gmail.com>  Thu, 31 Dec 2020 03:17:30 +0000
-
-gtsam (4.1.0-1ubuntu2~107.gbpf0d73e) bionic; urgency=medium
-
-  ** SNAPSHOT build @f0d73ed028a2b92145a2e9ddcbc0917ed94d2c35 **
-
-  * updated changelog and patch files for snapshot 4.1.0-1ubuntu2~106.gbpe70ebd
-  * modified changelog for distro xenial
-
- -- Borglab Builder <borglab.launchpad@gmail.com>  Thu, 31 Dec 2020 03:16:03 +0000
-
-gtsam (4.1.0-1ubuntu2~106.gbpe70ebd) xenial; urgency=medium
-
-  ** SNAPSHOT build @e70ebdc85563b5b725a32ea4869ca7d0d2408358 **
-
-  [ Borglab Builder ]
-  ** SNAPSHOT build @7c318ad45e1ac88fd2b4b2906c052ced69dabd47 **
-
-  * modified changelog for distro focal
-  * commit of final snapshot version number update
-
-  [ cttdev ]
-  * Adding BearingFactor3D to the wrapper definition.
-
- -- Borglab Builder <borglab.launchpad@gmail.com>  Thu, 31 Dec 2020 03:15:34 +0000
-
-gtsam (4.1.0-1ubuntu2~104.gbp98ed93) focal; urgency=medium
-
-  ** SNAPSHOT build @98ed93873f6d64ba4e64e87a665586a32e4ee4f0 **
-
-  * modified changelog for distro bionic
-
- -- Borglab Builder <borglab.launchpad@gmail.com>  Wed, 30 Dec 2020 03:15:28 +0000
-
-gtsam (4.1.0-1ubuntu2~103.gbp5de6ed) bionic; urgency=medium
-
-  ** SNAPSHOT build @5de6edd42b36a058a08560a27f5d0c7331953f19 **
-
-  * updated changelog and patch files for snapshot 4.1.0-1ubuntu2~102.gbp1971fa
-  * modified changelog for distro xenial
-
- -- Borglab Builder <borglab.launchpad@gmail.com>  Wed, 30 Dec 2020 03:13:58 +0000
-
-gtsam (4.1.0-1ubuntu2~102.gbp1971fa) xenial; urgency=medium
-
-  ** SNAPSHOT build @1971fa5b38a3a3f0bbcd27c033509fca8692ace8 **
-
-  [ Borglab Builder ]
-  ** SNAPSHOT build @bfa80dc3c57b573a6e3fc202d05b6d39cb8156cf **
-
-  * modified changelog for distro focal
-
-  [ Ayush Baid ]
-  * Wrapping Cal3Bundler's prior and GeneralSFMFactor2
-
-  [ Borglab Builder ]
-  * commit of final snapshot version number update
-
-  [ Ayush Baid ]
-  * Adding Cal3DS2 prior factor and using template instead of typedefs
-
- -- Borglab Builder <borglab.launchpad@gmail.com>  Wed, 30 Dec 2020 03:13:27 +0000
-
-gtsam (4.1.0-1ubuntu2~100.gbp3e2a5a) focal; urgency=medium
-
-  ** SNAPSHOT build @3e2a5a72dfd836a4468b8b123f1ee7bc15b40fd7 **
-
-  * modified changelog for distro bionic
-
- -- Borglab Builder <borglab.launchpad@gmail.com>  Tue, 29 Dec 2020 03:17:35 +0000
-
-gtsam (4.1.0-1ubuntu2~99.gbp9b080f) bionic; urgency=medium
-
-  ** SNAPSHOT build @9b080f8a93552551160ee644301ce2525bac0c71 **
-
-  * updated changelog and patch files for snapshot 4.1.0-1ubuntu2~98.gbp8b7a38
-  * modified changelog for distro xenial
-
- -- Borglab Builder <borglab.launchpad@gmail.com>  Tue, 29 Dec 2020 03:16:09 +0000
-
-gtsam (4.1.0-1ubuntu2~98.gbp8b7a38) xenial; urgency=medium
-
-  ** SNAPSHOT build @8b7a3822ce6092956977b5ac24f06e108d1c0baa **
-
-  [ Borglab Builder ]
-  ** SNAPSHOT build @0296b301aba1732634641b869c63d63f3c426dc2 **
-
-  * modified changelog for distro focal
-
-  [ Varun Agrawal ]
-  * minor formatting of cmake file
-
-  [ Borglab Builder ]
-  * commit of final snapshot version number update
-
- -- Borglab Builder <borglab.launchpad@gmail.com>  Tue, 29 Dec 2020 03:15:36 +0000
-
-gtsam (4.1.0-1ubuntu2~96.gbp1b33f0) focal; urgency=medium
-
-  ** SNAPSHOT build @1b33f028d4a82f6e0f327ea288e7f4ef2a8af4ae **
-
-  * modified changelog for distro bionic
-
- -- Borglab Builder <borglab.launchpad@gmail.com>  Mon, 28 Dec 2020 03:12:53 +0000
-
-gtsam (4.1.0-1ubuntu2~95.gbpe4e594) bionic; urgency=medium
-
-  ** SNAPSHOT build @e4e594d057959ea782f3d2cdc55d29780a8a1250 **
-
-  * updated changelog and patch files for snapshot 4.1.0-1ubuntu2~94.gbp5adfbd
-  * modified changelog for distro xenial
-
- -- Borglab Builder <borglab.launchpad@gmail.com>  Mon, 28 Dec 2020 03:11:28 +0000
-
-gtsam (4.1.0-1ubuntu2~94.gbp5adfbd) xenial; urgency=medium
-
-  ** SNAPSHOT build @5adfbdc011f4b94bd95c9061a41b3c5d84dc1db3 **
-
-  [ Borglab Builder ]
-  ** SNAPSHOT build @f1904a24f0204f6ad2e7955a96740e28f0a4b6ae **
-
-  * modified changelog for distro focal
-  * commit of final snapshot version number update
-
-  [ Varun Agrawal ]
-  * wrap Symbol class and methods
-
- -- Borglab Builder <borglab.launchpad@gmail.com>  Mon, 28 Dec 2020 03:10:58 +0000
-
-gtsam (4.1.0-1ubuntu2~92.gbp00db87) focal; urgency=medium
-
-  ** SNAPSHOT build @00db871229950539998cbfd4bfd9ebea5e3d1186 **
-
-  * modified changelog for distro bionic
-
- -- Borglab Builder <borglab.launchpad@gmail.com>  Fri, 11 Dec 2020 03:01:29 +0000
-
-gtsam (4.1.0-1ubuntu2~91.gbp2ff343) bionic; urgency=medium
-
-  ** SNAPSHOT build @2ff343c8189bf80978f3c42d61293196a4fad061 **
-
-  * updated changelog and patch files for snapshot 4.1.0-1ubuntu2~90.gbpfc8297
-  * modified changelog for distro xenial
-
- -- Borglab Builder <borglab.launchpad@gmail.com>  Fri, 11 Dec 2020 03:00:00 +0000
-
-gtsam (4.1.0-1ubuntu2~90.gbpfc8297) xenial; urgency=medium
-
-  ** SNAPSHOT build @fc829711615bc2d3356f4fe8b1b9a47af10c14f5 **
-
-  [ Borglab Builder ]
-  ** SNAPSHOT build @69f344f8210f2d5f188ba04af621ee9b72330695 **
-
-  * modified changelog for distro focal
-  * commit of final snapshot version number update
-
-  [ Varun Agrawal ]
-  * explicitly initialize Point3
-  * formatting
-
- -- Borglab Builder <borglab.launchpad@gmail.com>  Fri, 11 Dec 2020 02:59:29 +0000
-
-gtsam (4.1.0-1ubuntu2~88.gbp921339) focal; urgency=medium
-
-  ** SNAPSHOT build @921339a3df9b8085e713f6fd39a396db89371a3b **
-
-  * modified changelog for distro bionic
-
- -- Borglab Builder <borglab.launchpad@gmail.com>  Wed, 09 Dec 2020 03:01:13 +0000
-
-gtsam (4.1.0-1ubuntu2~87.gbpb4ee1a) bionic; urgency=medium
-
-  ** SNAPSHOT build @b4ee1a0065966918dee0ca28dafb63f48006fde7 **
-
-  * updated changelog and patch files for snapshot 4.1.0-1ubuntu2~86.gbp5624c5
-  * modified changelog for distro xenial
-
- -- Borglab Builder <borglab.launchpad@gmail.com>  Wed, 09 Dec 2020 02:59:47 +0000
-
-gtsam (4.1.0-1ubuntu2~86.gbp5624c5) xenial; urgency=medium
-
-  ** SNAPSHOT build @5624c550024cd5a3f67106a1e8163d520b7d5bc3 **
-
-  [ Borglab Builder ]
-  ** SNAPSHOT build @5329557e49e43a37c14668a49804607d89845952 **
-
-  * modified changelog for distro focal
-
-  [ Varun Agrawal ]
-  * function to save graph as graphviz file via wrapper
-
-  [ Borglab Builder ]
-  * commit of final snapshot version number update
-
-  [ Varun Agrawal ]
-  * better documentation
-
- -- Borglab Builder <borglab.launchpad@gmail.com>  Wed, 09 Dec 2020 02:59:18 +0000
-
-gtsam (4.1.0-1ubuntu2~84.gbpc73722) focal; urgency=medium
-
-  ** SNAPSHOT build @c7372255816f564f37603866262787864b67cbcd **
-
-  * modified changelog for distro bionic
-
- -- Borglab Builder <borglab.launchpad@gmail.com>  Sun, 06 Dec 2020 03:01:31 +0000
-
-gtsam (4.1.0-1ubuntu2~83.gbpc1e2fb) bionic; urgency=medium
-
-  ** SNAPSHOT build @c1e2fba7ee8850d3c6e20cc8293bb9e31fbab607 **
-
-  * updated changelog and patch files for snapshot 4.1.0-1ubuntu2~82.gbp17a780
-  * modified changelog for distro xenial
-
- -- Borglab Builder <borglab.launchpad@gmail.com>  Sun, 06 Dec 2020 03:00:06 +0000
-
-gtsam (4.1.0-1ubuntu2~82.gbp17a780) xenial; urgency=medium
-
-  ** SNAPSHOT build @17a7804888cf04b6674759cd1205fbc895153735 **
-
-  [ Borglab Builder ]
-  ** SNAPSHOT build @0da3c6e6ae1e0cccf8fd40a581f5beeef4f24c67 **
-
-  * modified changelog for distro focal
-
-  [ Sushmita ]
-  * vector of cameras and triangulation function wrapped
-  * docs fixed and error threshold reduced
-  * moved landmark variable to setup
-  * push back arguments changed to const reference
-  * removed commented code
-  * templated functions where possible
-  * removed push_back method from cameraset wrapper
-  * added utility functions and code cleanup
-  * added cmake and preamble
-  * moved measurement generation to separate function
-  * code formatted
-
-  [ Borglab Builder ]
-  * commit of final snapshot version number update
-
-  [ Sushmita ]
-  * removed typedef and formatted code
-  * moved camera_set to generate_measurements
-
-  [ Varun Agrawal ]
-  * Revert "code formatted"
-  * format python triangulation tests
-  * more formatting
-  * remove unused imports
-
- -- Borglab Builder <borglab.launchpad@gmail.com>  Sun, 06 Dec 2020 02:59:28 +0000
-
-gtsam (4.1.0-1ubuntu2~80.gbp3b3dc0) focal; urgency=medium
-
-  ** SNAPSHOT build @3b3dc0e921f7b6fdacacdead01deeb8c4e1ef68e **
-
-  * modified changelog for distro bionic
-
- -- Borglab Builder <borglab.launchpad@gmail.com>  Sat, 05 Dec 2020 03:02:49 +0000
-
-gtsam (4.1.0-1ubuntu2~79.gbp8d15f4) bionic; urgency=medium
-
-  ** SNAPSHOT build @8d15f4b0abf96bda09346bae73c12842da61f004 **
-
-  * updated changelog and patch files for snapshot 4.1.0-1ubuntu2~78.gbp4c997b
-  * modified changelog for distro xenial
-
- -- Borglab Builder <borglab.launchpad@gmail.com>  Sat, 05 Dec 2020 03:01:21 +0000
-
-gtsam (4.1.0-1ubuntu2~78.gbp4c997b) xenial; urgency=medium
-
-  ** SNAPSHOT build @4c997b4cc242fbf113299e18f8b4270c5d8517c0 **
-
-  [ Borglab Builder ]
-  ** SNAPSHOT build @42607ed4655a6077d9a7c7df298d9d34439c9fcf **
-
-  * modified changelog for distro focal
-
-  [ Varun Agrawal ]
-  * calibrate and uncalibrate for Cal3_S2Stereo model
-
-  [ Borglab Builder ]
-  * commit of final snapshot version number update
-
-  [ Varun Agrawal ]
-  * disambiguate overloaded base class
-
- -- Borglab Builder <borglab.launchpad@gmail.com>  Sat, 05 Dec 2020 03:00:49 +0000
-
-gtsam (4.1.0-1ubuntu2~76.gbpb93e65) focal; urgency=medium
-
-  ** SNAPSHOT build @b93e65671178f0c878f9430f686b01e7fa4d28cf **
-
-  * modified changelog for distro bionic
-
- -- Borglab Builder <borglab.launchpad@gmail.com>  Fri, 04 Dec 2020 03:01:29 +0000
-
-gtsam (4.1.0-1ubuntu2~75.gbp9b43f2) bionic; urgency=medium
-
-  ** SNAPSHOT build @9b43f239925aad565a62e0a31567bedc22aa396e **
-
-  * updated changelog and patch files for snapshot 4.1.0-1ubuntu2~74.gbp21d46f
-  * modified changelog for distro xenial
-
- -- Borglab Builder <borglab.launchpad@gmail.com>  Fri, 04 Dec 2020 03:00:01 +0000
-
-gtsam (4.1.0-1ubuntu2~74.gbp21d46f) xenial; urgency=medium
-
-  ** SNAPSHOT build @21d46f5e396a99f7ffe2d972be956d9952edd6f9 **
-
-  [ Borglab Builder ]
-  ** SNAPSHOT build @f1da20f708532660c007aca0190169de0dd979a4 **
-
-  * modified changelog for distro focal
-
-  [ Varun Agrawal ]
-  * Base class for all calibration models
-  * Refactor Cal3_S2 and Cal3_S2Stereo classes
-  * Refactor all Cal3D based models
-  * Refactor Bundler and Fisheye models
-  * Minor updates
-  * Remove deprecated calibration method from wrapper
-  * replace typedef with using
-  * modernized default constructors
-  * Cal3 code improvements
-  * matrix_inverse() -> inverse()
-  * remove using-namespace and fix print test
-  * Added tests for printing, plus small formatting
-  * stream printing for all calibration models
-  * Improved constructor for loading parameters from file
-  * Override dim(), cleanup, and add unicode
-  * Added tests for checking calibration model dimensions
-  * Consistent and better formatting
-  * additional formatting
-
-  [ Borglab Builder ]
-  * commit of final snapshot version number update
-
-  [ Jose Luis Blanco Claraco ]
-  * SymbolGenerator: add chr() and made constexpr-capable
-
- -- Borglab Builder <borglab.launchpad@gmail.com>  Fri, 04 Dec 2020 02:59:32 +0000
-
-gtsam (4.1.0-1ubuntu2~72.gbp99f7f4) focal; urgency=medium
-
-  ** SNAPSHOT build @99f7f4e8f7683445a7c2a43c8478f5e8646a46fe **
-
-  * modified changelog for distro bionic
-
- -- Borglab Builder <borglab.launchpad@gmail.com>  Thu, 03 Dec 2020 03:01:34 +0000
-
-gtsam (4.1.0-1ubuntu2~71.gbpaf9b5e) bionic; urgency=medium
-
-  ** SNAPSHOT build @af9b5ed1b152cfeb3debc1ed44a383205b812fc4 **
-
-  * updated changelog and patch files for snapshot 4.1.0-1ubuntu2~70.gbpafe013
-  * modified changelog for distro xenial
-
- -- Borglab Builder <borglab.launchpad@gmail.com>  Thu, 03 Dec 2020 03:00:07 +0000
-
-gtsam (4.1.0-1ubuntu2~70.gbpafe013) xenial; urgency=medium
-
-  ** SNAPSHOT build @afe013c4965e8f6a962121100acde8ac57942c31 **
-
-  [ Borglab Builder ]
-  ** SNAPSHOT build @5dec39f0a5cc63feb059dee51f73a22acc6f3859 **
-
-  * modified changelog for distro focal
-
-  [ akrishnan86 ]
-  * new test doesnt pass
-  * translation recovery unit tests pass
-  * changing test names and adding documentation
-  * documenting member variables
-
-  [ Borglab Builder ]
-  * commit of final snapshot version number update
-
- -- Borglab Builder <borglab.launchpad@gmail.com>  Thu, 03 Dec 2020 02:59:34 +0000
-
-gtsam (4.1.0-1ubuntu2~68.gbpdd8ba2) focal; urgency=medium
-
-  ** SNAPSHOT build @dd8ba2ef24b85b9f962c3d7f2446b7cb8ff737aa **
-
-  * modified changelog for distro bionic
-
- -- Borglab Builder <borglab.launchpad@gmail.com>  Wed, 02 Dec 2020 03:03:07 +0000
-
-gtsam (4.1.0-1ubuntu2~67.gbp507787) bionic; urgency=medium
-
-  ** SNAPSHOT build @507787c3618ade79ce2e2d99f045847f5a25c20e **
-
-  * updated changelog and patch files for snapshot 4.1.0-1ubuntu2~66.gbp223697
-  * modified changelog for distro xenial
-
- -- Borglab Builder <borglab.launchpad@gmail.com>  Wed, 02 Dec 2020 03:01:26 +0000
-
-gtsam (4.1.0-1ubuntu2~66.gbp223697) xenial; urgency=medium
-
-  ** SNAPSHOT build @2236974f6ad677a125a1454969f1a7c8cd68ea2d **
-
-  [ Borglab Builder ]
-  ** SNAPSHOT build @a2d74ee2390270460ce306aaee69d41956863ab0 **
-
-  * modified changelog for distro focal
-
-  [ Varun Agrawal ]
-  * Jacobians for Camera models
-  * uncomment calibration applications
-
-  [ Borglab Builder ]
-  * commit of final snapshot version number update
-
-  [ Varun Agrawal ]
-  * added Imu parameter units to doc
-  * formatting
-  * Common function to compute Jacobians of calibrate method
-  * Revert "added Imu parameter units to doc"
-  * Revert "formatting"
-  * Added units for imu noise and bias sigmas
-  * common header file for all calibration models
-
- -- Borglab Builder <borglab.launchpad@gmail.com>  Wed, 02 Dec 2020 03:00:49 +0000
-
-gtsam (4.1.0-1ubuntu2~64.gbp01a07c) focal; urgency=medium
-
-  ** SNAPSHOT build @01a07cd789a41f0ee977648d56d7915d4c4e0db0 **
-
-  * modified changelog for distro bionic
-
- -- Borglab Builder <borglab.launchpad@gmail.com>  Tue, 01 Dec 2020 03:02:21 +0000
-
-gtsam (4.1.0-1ubuntu2~63.gbpb2e079) bionic; urgency=medium
-
-  ** SNAPSHOT build @b2e0793b166dc00bd1648ab035b2c5c1251ab50b **
-
-  * updated changelog and patch files for snapshot 4.1.0-1ubuntu2~62.gbp0727b0
-  * modified changelog for distro xenial
-
- -- Borglab Builder <borglab.launchpad@gmail.com>  Tue, 01 Dec 2020 03:00:46 +0000
-
-gtsam (4.1.0-1ubuntu2~62.gbp0727b0) xenial; urgency=medium
-
-  ** SNAPSHOT build @0727b0f21b6de6482f962ff424761f29b6c682b1 **
-
-  [ Borglab Builder ]
-  ** SNAPSHOT build @c3472a71d772c04bdf6ca9a4464897ca3c7ba707 **
-
-  * modified changelog for distro focal
-
-  [ Varun Agrawal ]
-  * Make Values::at return as const
-  * FIx indentation for Values-inl.h
-
-  [ jingwuOUO ]
-  * Added test for subgraph preconditioner in shonan
-  * Refined error message in subgraphbuilder
-
-  [ Varun Agrawal ]
-  * Assign pointer to prevent errors
-  * fixes to plot code
-  * suppress warnings from clang as well
-
-  [ Borglab Builder ]
-  * commit of final snapshot version number update
-
-  [ Varun Agrawal ]
-  * Deprecate SimpleCamera properly
-  * deprecate SimpleCamera tests
-
-  [ jingwuOUO ]
-  * Fixed typo
-
-  [ Varun Agrawal ]
-  * update Python test
-  * Revert "FIx indentation for Values-inl.h"
-
-  [ jingwuOUO ]
-  * Added more description to the toyExample.g2o
-
- -- Borglab Builder <borglab.launchpad@gmail.com>  Tue, 01 Dec 2020 03:00:06 +0000
-
-gtsam (4.1.0-1ubuntu2~60.gbp4b7e7a) focal; urgency=medium
-
-  ** SNAPSHOT build @4b7e7aa10812348290dcc5a69d93946c5a1556e7 **
-
-  * modified changelog for distro bionic
-
- -- Borglab Builder <borglab.launchpad@gmail.com>  Mon, 30 Nov 2020 03:01:30 +0000
-
-gtsam (4.1.0-1ubuntu2~59.gbped135f) bionic; urgency=medium
-
-  ** SNAPSHOT build @ed135f5d857f190f8c0facbe6d9929a5f3144a56 **
-
-  * updated changelog and patch files for snapshot 4.1.0-1ubuntu2~58.gbp0d77ee
-  * modified changelog for distro xenial
-
- -- Borglab Builder <borglab.launchpad@gmail.com>  Mon, 30 Nov 2020 03:00:03 +0000
-
-gtsam (4.1.0-1ubuntu2~58.gbp0d77ee) xenial; urgency=medium
-
-  ** SNAPSHOT build @0d77eed1bddf253ba10a34a58a024ae76f0b292b **
-
-  [ Borglab Builder ]
-  ** SNAPSHOT build @7faaf7b809b6618426c30fba4421c11e9d77eaa3 **
-
-  * modified changelog for distro focal
-
-  [ Varun Agrawal ]
-  * check if mex compiler exists for Matlab wrapper, formatting
-  * placed MEX check to new cmake file
-  * restructuring
-  * encapsulated and updated all the CMake related to Matlab
-
-  [ Borglab Builder ]
-  * commit of final snapshot version number update
-
- -- Borglab Builder <borglab.launchpad@gmail.com>  Mon, 30 Nov 2020 02:59:35 +0000
-
-gtsam (4.1.0-1ubuntu2~56.gbpb82974) focal; urgency=medium
-
-  ** SNAPSHOT build @b82974378b94f3dd116fa7c2f46912827368e2f8 **
-
-  * modified changelog for distro bionic
-
- -- Borglab Builder <borglab.launchpad@gmail.com>  Fri, 20 Nov 2020 03:01:36 +0000
-
-gtsam (4.1.0-1ubuntu2~55.gbp4f401d) bionic; urgency=medium
-
-  ** SNAPSHOT build @4f401d2ec96837be16cafdc587ca2c26a382d434 **
-
-  * updated changelog and patch files for snapshot 4.1.0-1ubuntu2~54.gbpe9c1e1
-  * modified changelog for distro xenial
-
- -- Borglab Builder <borglab.launchpad@gmail.com>  Fri, 20 Nov 2020 03:00:09 +0000
-
-gtsam (4.1.0-1ubuntu2~54.gbpe9c1e1) xenial; urgency=medium
-
-  ** SNAPSHOT build @e9c1e1a1eaacbbae5560fb10236a391719a8ef6d **
-
-  [ Borglab Builder ]
-  ** SNAPSHOT build @2d728b098523cd25f31f50916e3f2a22161fdaa1 **
-
-  * modified changelog for distro focal
-
-  [ Varun Agrawal ]
-  * Added flag for absolute error
-  * add test
-  * cleaner assertion
-  * upload build directory after workflow completes
-  * fix indentation and add upload for Windows
-  * correct form for workspace env variable
-  * differentiate between Release and Debug builds
-  * Better fkag naming, and more docs
-
-  [ Borglab Builder ]
-  * commit of final snapshot version number update
-
-  [ Varun Agrawal ]
-  * better flag name and docs
-  * only upload release builds
-  * enforce constant term in quadratic to be 0
-  * correct conditional syntax
-  * syntax update
-
- -- Borglab Builder <borglab.launchpad@gmail.com>  Fri, 20 Nov 2020 02:59:37 +0000
-
-gtsam (4.1.0-1ubuntu2~52.gbp82f17f) focal; urgency=medium
-
-  ** SNAPSHOT build @82f17fc89e2356af49917d90fd2a0504f022912a **
-
-  * modified changelog for distro bionic
-
- -- Borglab Builder <borglab.launchpad@gmail.com>  Thu, 19 Nov 2020 03:02:08 +0000
-
-gtsam (4.1.0-1ubuntu2~51.gbp50d6ad) bionic; urgency=medium
-
-  ** SNAPSHOT build @50d6ad68fffad55b2886a8a2f140df5b1f8e6139 **
-
-  * updated changelog and patch files for snapshot 4.1.0-1ubuntu2~50.gbp21077b
-  * modified changelog for distro xenial
-
- -- Borglab Builder <borglab.launchpad@gmail.com>  Thu, 19 Nov 2020 03:00:30 +0000
-
-gtsam (4.1.0-1ubuntu2~50.gbp21077b) xenial; urgency=medium
-
-  ** SNAPSHOT build @21077b6dbb0b20abfdc0b44ecf7d51361bb1004b **
-
-  [ Borglab Builder ]
-  ** SNAPSHOT build @a18743838797a621b42c60793b955559ee91f3c7 **
-
-  * modified changelog for distro focal
-
-  [ Jose Luis Blanco-Claraco ]
-  * Add iteration hook in non-linear optimizers
-
-  [ Jose Luis Blanco Claraco ]
-  * Add docs, fix ctor placement
-  * further extended docs
-
-  [ Borglab Builder ]
-  * commit of final snapshot version number update
-
- -- Borglab Builder <borglab.launchpad@gmail.com>  Thu, 19 Nov 2020 02:59:52 +0000
-
-gtsam (4.1.0-1ubuntu2~48.gbp42e405) focal; urgency=medium
-
-  ** SNAPSHOT build @42e405fc6181beb2a9b4ae00e8a03da2eeddda8f **
-
-  * modified changelog for distro bionic
-
- -- Borglab Builder <borglab.launchpad@gmail.com>  Tue, 17 Nov 2020 03:01:32 +0000
-
-gtsam (4.1.0-1ubuntu2~47.gbp6ecb24) bionic; urgency=medium
-
-  ** SNAPSHOT build @6ecb24a06048da4311eed72c5026c7586117ab2e **
-
-  * updated changelog and patch files for snapshot 4.1.0-1ubuntu2~46.gbpbd5eea
-  * modified changelog for distro xenial
-
- -- Borglab Builder <borglab.launchpad@gmail.com>  Tue, 17 Nov 2020 03:00:03 +0000
-
-gtsam (4.1.0-1ubuntu2~46.gbpbd5eea) xenial; urgency=medium
-
-  ** SNAPSHOT build @bd5eea832ee6a7da9379c837b76c6a37581ebaea **
-
-  [ Borglab Builder ]
-  ** SNAPSHOT build @a39e491f8cf79b18bf87472dc41aa973590357c2 **
-
-  * modified changelog for distro focal
-  * commit of final snapshot version number update
-
-  [ Varun Agrawal ]
-  * Add new assertions and update tests
-  * use KeyVector to allow proper wrapping with TBB
-  * update MFAS tests
-
- -- Borglab Builder <borglab.launchpad@gmail.com>  Tue, 17 Nov 2020 02:59:31 +0000
-
-gtsam (4.1.0-1ubuntu2~44.gbpba28e8) focal; urgency=medium
-
-  ** SNAPSHOT build @ba28e82b40a80c8ff2eaf6ce11b394a38b1967cb **
-
-  * modified changelog for distro bionic
-
- -- Borglab Builder <borglab.launchpad@gmail.com>  Sat, 14 Nov 2020 03:01:44 +0000
-
-gtsam (4.1.0-1ubuntu2~43.gbp88ef32) bionic; urgency=medium
-
-  ** SNAPSHOT build @88ef32bd6652e20a796ac8efcfeead1f5dbd159f **
-
-  * updated changelog and patch files for snapshot 4.1.0-1ubuntu2~42.gbp579bb5
-  * modified changelog for distro xenial
-
- -- Borglab Builder <borglab.launchpad@gmail.com>  Sat, 14 Nov 2020 03:00:12 +0000
-
-gtsam (4.1.0-1ubuntu2~42.gbp579bb5) xenial; urgency=medium
-
-  ** SNAPSHOT build @579bb5910f030f1334225af4e3e828c1fd76eeb1 **
-
-  [ Borglab Builder ]
-  ** SNAPSHOT build @16203313f81e1e308c620e62daf773c0a52329da **
-
-  * modified changelog for distro focal
-
-  [ Varun Agrawal ]
-  * Force EXPMAP option for both if either POSE3 or ROT3 is set
-  * uncomment tests
-  * Improved CayleyChart Local
-  * Similarity3 test only for Rot3 Expmap
-  * Revert "Improved CayleyChart Local"
-  * Use older and faster Cayley transform but add det check and docs
-  * Print message when either Pose3 or Rot3 expmap is ON
-  * CI path for Cayley transform
-  * small doc fix
-
-  [ Borglab Builder ]
-  * commit of final snapshot version number update
-
- -- Borglab Builder <borglab.launchpad@gmail.com>  Sat, 14 Nov 2020 02:59:34 +0000
-
-gtsam (4.1.0-1ubuntu2~40.gbpcef5d5) focal; urgency=medium
-
-  ** SNAPSHOT build @cef5d5dc463ae8952eae838025631d52526745ee **
-
-  * modified changelog for distro bionic
-
- -- Borglab Builder <borglab.launchpad@gmail.com>  Fri, 13 Nov 2020 03:01:22 +0000
-
-gtsam (4.1.0-1ubuntu2~39.gbpd5f51a) bionic; urgency=medium
-
-  ** SNAPSHOT build @d5f51ab1883d20d25665436cff5f487afcc1bf7f **
-
-  * updated changelog and patch files for snapshot 4.1.0-1ubuntu2~38.gbpc97f6c
-  * modified changelog for distro xenial
-
- -- Borglab Builder <borglab.launchpad@gmail.com>  Fri, 13 Nov 2020 02:59:56 +0000
-
-gtsam (4.1.0-1ubuntu2~38.gbpc97f6c) xenial; urgency=medium
-
-  ** SNAPSHOT build @c97f6caa4dfafedb200c40b17e0cfb2aaa523936 **
-
-  [ Borglab Builder ]
-  ** SNAPSHOT build @ef91d47e04626dce4305869ee1de89e47e153e10 **
-
-  * modified changelog for distro focal
-
-  [ Varun Agrawal ]
-  * Use new env files for github actions
-  * fix path setting for Windows
-
-  [ Borglab Builder ]
-  * commit of final snapshot version number update
-
-  [ Martin Vonheim Larsen ]
-  * Docs: Use https for mathjax
-
-  [ Varun Agrawal ]
-  * comment out Windows build which is timing out
-  * Update Boost since 1.69.0 has been deprecated in CI images
-  * Comment out Windows 2016 since it times out
-
- -- Borglab Builder <borglab.launchpad@gmail.com>  Fri, 13 Nov 2020 02:59:28 +0000
-
-gtsam (4.1.0-1ubuntu2~36.gbp9a5c05) focal; urgency=medium
-
-  ** SNAPSHOT build @9a5c058c19dbed1a8dfe726bbd4478bfb4d64ae8 **
-
-  * modified changelog for distro bionic
-
- -- Borglab Builder <borglab.launchpad@gmail.com>  Wed, 11 Nov 2020 03:02:00 +0000
-
-gtsam (4.1.0-1ubuntu2~35.gbp688892) bionic; urgency=medium
-
-  ** SNAPSHOT build @688892baacd2b95e44d2be90305e36cd205e4ee4 **
-
-  * updated changelog and patch files for snapshot 4.1.0-1ubuntu2~34.gbp1497fd
-  * modified changelog for distro xenial
-
- -- Borglab Builder <borglab.launchpad@gmail.com>  Wed, 11 Nov 2020 03:00:27 +0000
-
-gtsam (4.1.0-1ubuntu2~34.gbp1497fd) xenial; urgency=medium
-
-  ** SNAPSHOT build @1497fd5ce694669d9e7ec85ee9d1c91e35762128 **
-
-  [ Bernd Pfrommer ]
-  * restarted changelog version number
-
-  [ Varun Agrawal ]
-  * Fix python discovery for MATLAB wrapper
-  * ubuntu with gcc-9 in CI
-
- -- Borglab Builder <borglab.launchpad@gmail.com>  Wed, 11 Nov 2020 02:59:55 +0000
->>>>>>> 95a02e1b
+ -- Borglab Builder <borglab.launchpad@gmail.com>  Fri, 20 Aug 2021 12:13:31 +0000